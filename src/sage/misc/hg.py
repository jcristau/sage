r"""
SAGE Interface to the HG/Mercurial Revision Control System

These functions make setup and use of source control with SAGE easier, using
the distributed Mercurial HG source control system.  To learn about Mercurial,
see http://www.selenic.com/mercurial/wiki/.

This system should all be mostly from the SAGE notebook.

\begin{itemize}
\item Use \code{hg_sage.record()} to record all of your changes.
\item Use \code{hg_sage.bundle('filename')} to bundle them up to send them.
\item Use \code{hg_sage.inspect('filename.hg')} to inspect a bundle.
\item Use \code{hg_sage.unbundle('filename.hg')} to import a bundle into your
      repository.
\item Use \code{hg_sage.pull()} to synchronize with the latest official
      stable SAGE changesets.
\end{itemize}
"""

########################################################################
#       Copyright (C) 2006 William Stein <wstein@gmail.com>
#
#  Distributed under the terms of the GNU General Public License (GPL)
#
#                  http://www.gnu.org/licenses/
########################################################################

import os, shutil

import sage.server.support
from   viewer import browser
from   misc   import tmp_filename, branch_current_hg

def embedded():
    return sage.server.support.EMBEDDED_MODE

def pager():
    if embedded():
        return 'cat'
    else:
        return 'less'

class HG:
    r"""
    This is an HG (Mercurial) repository.

    To learn about Mercurial, see http://www.selenic.com/mercurial/wiki/.

    This system should all be fully usable from the SAGE notebook.

    Most commands are directly provided as member functions.  However,
    you can use the full functionality of hg, i.e.,
            \code{hg_sage("command line arguments")}
    is \emph{exactly} the same as typing
    \begin{verbatim}
            cd <SAGE_ROOT>/devel/sage/ && hg command line arguments
    \end{verbatim}
    """
    def __init__(self, dir, name, url, target=None, cloneable=False):
        """
        INPUT:
            dir -- directory that will contain the repository
            name -- a friendly name for the repository (only used for printing)
            url -- a default URL to pull or record sends against (e.g.,
                   this could be a master repository on modular.math.washington.edu)
            target -- if the last part of dir is, e.g., sage-hg,
                      create a symlink from sage-hg to target.
                      If target=None, this symlink will not be created.
        """
        self.__dir = os.path.abspath(dir)
        self.__name = name
        self.__url = url
        self.__initialized = False
        self.__target = target
        self.__cloneable = cloneable

    def __repr__(self):
        return "Hg repository '%s' in directory %s"%(self.__name, self.__dir)

    def status(self):
        print("Getting status of modified or unknown files:")
        self('status')
        print "\n---\n"
        if self.__name == "SAGE Library Source Code":
            b = branch_current_hg()
            if b == '': b='main'
	    elif b[-1] == '/':
	        b = b[:-1]
            print("Branch: %s"%b)



    def _changed_files(self):
        out, err = self('status', interactive=False)
        v = [x for x in out.split('\n') if (x.strip()[:1] != '?' and x.strip()[:1] != '!') and len(x) != 0]
        return len(v) > 0

    def _ensure_safe(self):
        """
        Ensure that the repository is in a safe state to have changes
        applied to it, i.e., that all changes to controlled files in
        the working directory are recorded.
        """
        if self._changed_files():
            self.ci()
        if self._changed_files():
            raise RuntimeError, "Refusing to do operation since you still have unrecorded changes. You must check in all changes in your working repository first."

    def _warning(self):
        if not os.path.exists(os.environ['HOME'] + '/.hgrc'):
            print "\nWARNING:"
            print "Make sure to create a ~/.hgrc file:"
            print "-"*70
            print "[ui]"
            print "username = William Stein <wstein@gmail.com>"
            print "-"*70
            print "\n"

<<<<<<< HEAD
    def __call__(self, cmd=None, check_initialized=True):
=======
    def __call__(self, cmd, interactive=True):
>>>>>>> d7fedbad
        """
        Run 'hg cmd' where cmd is an arbitrary string
        in the hg repository.

        INPUT:
            cmd -- string, the hg command line (everything after 'hg')
            interactive -- If True, runs using os.system, so user can
                           interactively interact with hg, i.e., this
                           is needed when you record changes because
                           the editor pops up.
                           If False, popen3 is used to launch hg
                           as a subprocess.
        OUTPUT:
            * If interactive is True, returns the exit code of the system call.
            * If interactive is False, returns the output and error text.
        """
        self._warning()
<<<<<<< HEAD

        # this is a pretty ugly hack and probably not very pythonic...
        if cmd == None:
            self.status()
        else:
            # there should be no need for the user to see this unless we're
            # debugging... my compromise is to preface the output with some
            # explanation so that it doesn't look so out of place.
            s = 'cd "%s" && hg %s'%(self.__dir, cmd)
            print "Now executing: " + s + "\n"
            return os.system(s)
=======
        s = 'cd "%s" && hg %s'%(self.__dir, cmd)
        print s
        if interactive:
            e = os.system(s)
            return e
        else:
            x = os.popen3(s)
            x[0].close()
            out = x[1].read()
            err = x[2].read()
            return out, err
>>>>>>> d7fedbad

    def serve(self, port=8200, open_viewer=False):
        """
        Start a web server for this repository.

        This server is very nice -- you can browse all files in the
        repository, see their changelogs, see who wrote any given
        line, etc.  Very nice.

        INPUT:
            port -- port that the server will listen on
            open_viewer -- boolean (default: False); whether to pop up the web page
        """
        print('Now serving repository on port %s'%port)
        print("Point your web browser at http://localhost:%s"%port)
        if open_viewer:
            cmd = 'sleep 1; %s http://%s:%s 1>&2 >/dev/null'%(browser(), 'localhost', port)
            t = tmp_filename()
            open(t,'w').write(cmd)
            os.system('source %s &'%(os.path.abspath(t)))
        self('serve --port %s'%port)

    browse = serve

    def unbundle(self, bundle, update=True):
        """
        Apply patches from a hg patch to the repository.

        To see what is in a bundle before applying it, using self.incoming(bundle).

        INPUT:
             bundle -- an hg bundle (created with the bundle command)
             update -- if True (the default), update the working directory after unbundling.
        """
        if bundle[-5:] == '.diff':
            return self.import_patch(bundle)
        self._ensure_safe()
        bundle = os.path.abspath(bundle)
        print "Unbundling bundle %s"%bundle
        if update:
            options = '-u'
        else:
            options = ''

        print "If you get an error 'abort: unknown parent'"
        print "this just means you need to do an x.pull(),"
        print "where x is the hg_ object you just called this method on."
        self('unbundle %s "%s"'%(options, bundle))

    apply = unbundle

    def export(self, revs, filename=None, text=False, options=''):
        r"""
        Export patches with the changeset header and diffs for one or
        more revisions.

        If multiple revisions are given, one plain text unified diff
        file is generated for each one.  These files should be applied
        using import_patch in order from smallest to largest revision
        number.  The information shown in the changeset header is:
        author, changeset hash, parent and commit comment.

        \note{If you are sending a patch to somebody using export and
        it depends on previous patches, make sure to include those
        revisions too!  Alternatively, use the bundle() method, which
        includes enough information to patch against the default
        repository (but is an annoying and mysterious binary file).}

        INPUT:
             revs -- integer or list of integers (revision numbers); use the log()
                     method to see these numbers.
             filename -- (default: '%R.patch') The name of the file is given using a format
                 string.  The formatting rules are as follows:
                    %%   literal "%" character
                    %H   changeset hash (40 bytes of hexadecimal)
                    %N   number of patches being generated
                    %R   changeset revision number
                    %b   basename of the exporting repository
                    %h   short-form changeset hash (12 bytes of hexadecimal)
                    %n   zero-padded sequence number, starting at 1
             options -- string (default: '')
                     -a --text           treat all files as text
                        --switch-parent  diff against the second parent
                    * Without the -a option, export will avoid
                      generating diffs of files it detects as
                      binary. With -a, export will generate a diff
                      anyway, probably with undesirable results.
                    * With the --switch-parent option, the diff will
                      be against the second parent. It can be useful
                      to review a merge.
        """
        if filename is None:
            filename = '%R.patch'
        if not isinstance(revs, list):
            revs = [int(revs)]
        if not isinstance(filename, str):
            raise TypeError, 'filename must be a string'
        if filename[-6:] != '.patch':
            filename += '.patch'
        options += ' -o "%s"'%(os.path.abspath(filename))
        if filename == '%R.patch':
            print "Output will be written to revision numbered file."%revs
        else:
            print "Output will be written to '%s'"%filename
        if text:
            options += ' -a'
        self('export %s %s'%(options, ' '.join([str(x) for x in revs])))

    def import_patch(self, filename, options=''):
        """
        Import an ordered set of patches from patch file, i.e., a plain
        text file created using the export command.

        If there are outstanding changes in the working directory, import
        will abort unless given the -f flag.

        If imported patch was generated by the export command, user
        and description from patch override values from message
        headers and body.  Values given as options with -m and -u
        override these.

        INPUT:
            filename  -- a string
            options -- a string
                options:  [-p NUM] [-b BASE] [-m MESSAGE] [-f] PATCH...
                 -p --strip    directory strip option for patch. This has the same
                               meaning as the corresponding patch option (default: 1)
                 -m --message  use <text> as commit message
                 -b --base     base path
                 -f --force    skip check for outstanding uncommitted changes

        ALIASES: patch
        """
        self._ensure_safe()
        self('import "%s" %s'%(os.path.abspath(filename),options))

    patch = import_patch

    def incoming(self, source, options=''):
        """
        Show new changesets found in the given source.  This even
        works if the source is a bundle file (ends in .hg or .bundle).

        Show new changesets found in the specified path/URL or the default
        pull location. These are the changesets that would be pulled if a pull
        was requested.

        For remote repository, using --bundle avoids downloading the changesets
        twice if the incoming is followed by a pull.

        See pull for valid source format details.

        ALIAS: inspect

        INPUT:
            filename -- string
            options -- string '[-p] [-n] [-M] [-r REV] ...'
                         -M --no-merges     do not show merges
                         -f --force         run even when remote repository is unrelated
                            --style         display using template map file
                         -n --newest-first  show newest record first
                            --bundle        file to store the bundles into
                         -p --patch         show patch
                         -r --rev           a specific revision you would like to pull
                            --template      display with template
                         -e --ssh           specify ssh command to use
                            --remotecmd     specify hg command to run on the remote side
        """
        if os.path.exists(source):
            source = os.path.abspath(source)
        if os.path.splitext(source)[1] in ['.hg', '.bundle']:
            source = 'bundle://%s'%source
        self('incoming %s "%s"'%(options, source))

    inspect = incoming


    def add(self, files, options=''):
        """
        Add the given list of files (or file) or directories
        to your HG repository.  They must exist already.

        To see a list of files that haven't been added to the
        repository do self.status().  They will appear with an
        explanation point next them.

        Add needs to be called whenever you add a new file or
        directory to your project.  Of course, it also needs to be
        called when you first create the project, to let hg know
        which files should be kept track of.

        INPUT:
            files -- list or string; name of file or directory.
            options -- string
        """
        if isinstance(files, str):
            files = [files]
        for file in files:
            print "Adding file %s"%file
            self('add %s "%s"'%(options, file))

    def remove(self, files, options=''):
        """
        Remove the given list of files (or file) or directories
        from your HG repository.

        INPUT:
            files -- list or string; name of file or directory.
            options -- string (e.g., '-f')
        """
        if isinstance(files, str):
            files = [files]
        for file in files:
            print "Removing file %s"%file
            self('rm %s "%s"'%(options, file))

    rm = remove

    def rename(self, src, dest, options=''):
        """
        Move (rename) the given file.

        INPUT:
            src, dest -- strings that define files, relative to self.dir()
            options --
                 -A --after    record a rename that has already occurred
                 -f --force    forcibly copy over an existing managed file
                 -I --include  include names matching the given patterns
                 -X --exclude  exclude names matching the given patterns
                 -n --dry-run  do not perform actions, just print output
        """
        if isinstance(files, str):
            files = [files]
        for file in files:
            print "Moving %s --> %s"%file
            self('mv %s "%s"'%(options, file))

    move = rename
    mv = rename

    def log(self, branches=None, keyword=None, limit=None,
                  rev=None, merges=False, only_merges=False,
                  patch=None, template=False, include=None,
                  exclude=None, verbose=False):
        """
        Display the change log for this repository.  This is a list of
        changesets ordered by revision number.

        By default this command outputs: changeset id and hash, tags,
        non-trivial parents, user, date and time, and a summary for each
        commit.

        INPUT:
            branches -- (string, default: None) show given branches
            keyword  -- (string, default: None) search for a keyword
            limit    -- (integer, default: None, or 20 in notebook mdoe)
                        limit number of changes displayed
            rev      -- (integer) show the specified revision
            merges   -- (bool, default: False) whether or not to show merges
            only_merges -- (bool, default: False) if true, show only merges
            patch    -- (string, default: None) show given patch
            template -- (string, default: None) display with template
            include  -- (string, default: None) include names matching the given patterns
            exclude  -- (string, default: None) exclude names matching the given patterns
            verbose  -- (bool, default: False) If true, the list of changed
                        files and full commit message is shown.
        """
        if embedded() and limit is None:
            limit = 20
        options = ''
        if branches:
            options += '-b %s '%branches
        if keyword:
            options += '-k "%s" '%keyword
        if limit:
            options += '-l %s '%limit
        if rev:
            options += '-r %s '%rev
        if not merges:
            options += '--no-merges '
        if only_merges:
            options += '-m '
        if patch:
            options += '-p "%s"'%patch
        if include:
            options += '-I "%s"'%include
        if exclude:
            options += '-X "%s"'%exclude
        if verbose:
            options = '-v ' + options

        self('log %s | %s'%(options, pager()))

    changes = log
    history = log

    def diff(self, files='', rev=None):
        """
        Show differences between revisions for the specified files as a unified diff.

        By default this command tells you exactly what you have
        changed in your working repository since you last commited
        changes.

        INPUT:
            files -- space separated list of files (relative to self.dir())
            rev -- None or a list of integers.

        Differences between files are shown using the unified diff format.

        When two revision arguments are given, then changes are shown
        between those revisions. If only one revision is specified then
        that revision is compared to the working directory, and, when no
        revisions are specified, the working directory files are compared
        to its parent.
        """
        if not rev is None:
            if not isinstance(rev, (list, tuple)):
                rev = [rev]
            options = ' '.join(['-r %s'%r for r in rev]) + '  ' + files
        else:
            options = files
        self('diff %s | %s'%(options, pager()))

    what = diff

    def revert(self, files='', options='', rev=None):
        """
        Revert files or dirs to their states as of some revision

            With no revision specified, revert the named files or
            directories to the contents they had in the parent of the
            working directory.  This restores the contents of the
            affected files to an unmodified state.  If the working
            directory has two parents, you must explicitly specify the
            revision to revert to.

            Modified files are saved with a .orig suffix before
            reverting.  To disable these backups, use --no-backup.

            Using the -r option, revert the given files or directories
            to their contents as of a specific revision.  This can be
            helpful to 'roll back' some or all of a change that should
            not have been committed.

            Revert modifies the working directory.  It does not commit
            any changes, or change the parent of the working
            directory.  If you revert to a revision other than the
            parent of the working directory, the reverted files will
            thus appear modified afterwards.

            If a file has been deleted, it is recreated.  If the executable
            mode of a file was changed, it is reset.

            If names are given, all files matching the names are reverted.

            If no arguments are given, all files in the repository are
            reverted.

        OPTIONS:
            --no-backup  do not save backup copies of files
         -I --include    include names matching given patterns
         -X --exclude    exclude names matching given patterns
         -n --dry-run    do not perform actions, just print output
        """
        if not rev is None:
            options = ' '.join(['-r %s'%r for r in rev]) + '  ' + files
        else:
            options = files
        self('revert %s'%options)

    def dir(self):
        """
        Return the directory where this repository is located.
        """
        return self.__dir

    def url(self):
        """
        Return the default 'master url' for this repository.
        """
        return self.__url

    def help(self, cmd=''):
        r"""
        Return help about the given command, or if cmd is omitted
        a list of commands.

        If this hg object is called hg_sage, then you
        call a command using
             \code{hg_sage('usual hg command line notation')}
        """
        self('%s --help | %s'%(cmd, pager()))

    def pull(self, url=None, options='-u'):
        """
        Pull all new patches from the repository at the given url,
        or use the default 'official' repository if no url is
        specified.

        INPUT:
            url:  default: self.url() -- the official repository
                   * http://[user@]host[:port]/[path]
                   * https://[user@]host[:port]/[path]
                   * ssh://[user@]host[:port]/[path]
                   * local directory (starting with a /)
                   * name of a branch (for hg_sage); no /'s
            options: (default: '-u')
                 -u --update     update the working directory to tip after pull
                 -e --ssh        specify ssh command to use
                 -f --force      run even when remote repository is unrelated
                 -r --rev        a specific revision you would like to pull
                 --remotecmd  specify hg command to run on the remote side

        Some notes about using SSH with Mercurial:
        - SSH requires an accessible shell account on the destination machine
          and a copy of hg in the remote path or specified with as remotecmd.
        - path is relative to the remote user's home directory by default.
          Use an extra slash at the start of a path to specify an absolute path:
            ssh://example.com//tmp/repository
        - Mercurial doesn't use its own compression via SSH; the right thing
          to do is to configure it in your ~/.ssh/ssh_config, e.g.:
            Host *.mylocalnetwork.example.com
              Compression off
            Host *
              Compression on
          Alternatively specify "ssh -C" as your ssh command in your hgrc or
          with the --ssh command line option.
        """
        self._ensure_safe()

        if url is None:
            url = self.__url
        if not '/' in url:
            url = '%s/devel/sage-%s'%(SAGE_ROOT, url)

        self('pull %s %s'%(options, url))
        if self.__target == 'sage':
            print ""
            print "Now building the new SAGE libraries"
            os.system('sage -b')
            print "You *MUST* restart SAGE in order for the changes to take effect!"

        print "If it says use 'hg merge' above, then you should"
        print "type hg_sage.merge(), where hg_sage is the name"
        print "of the repository you are using.  This might not"
        print "work with the notebook yet."

    def merge(self, options=''):
        """
        Merge working directory with another revision

        Merge the contents of the current working directory and the
        requested revision. Files that changed between either parent are
        marked as changed for the next commit and a commit must be
        performed before any further updates are allowed.

        INPUT:
            options -- default: ''
                 -b --branch  merge with head of a specific branch
                 -f --force   force a merge with outstanding changes
        """
        self('merge %s'%options)

    def update(self, options=''):
        """
        update or merge working directory

        Update the working directory to the specified revision.

        If there are no outstanding changes in the working directory and
        there is a linear relationship between the current version and the
        requested version, the result is the requested version.

        To merge the working directory with another revision, use the
        merge command.

        By default, update will refuse to run if doing so would require
        merging or discarding local changes.

        aliases: up, checkout, co

        INPUT:
            options -- string (default: '')
             -b --branch  checkout the head of a specific branch
             -C --clean   overwrite locally modified files
             -f --force   force a merge with outstanding changes
        """
        self('update %s'%options)

    up = update
    checkout = update
    co = update

    def head(self, options=''):
        """
        show current repository heads

        Show all repository head changesets.

        Repository "heads" are changesets that don't have children
        changesets. They are where development generally takes place and
        are the usual targets for update and merge operations.

        INPUT:
            options -- string (default: '')
             -b --branches  show branches
                --style     display using template map file
             -r --rev       show only heads which are descendants of rev
                --template  display with template
        """
        self('head %s'%options)

    heads = head

    def switch(self, name=None):
        r"""
        Switch to a different branch.  You must restart SAGE after switching.

        Only available for \code{hg_sage.}

        INPUT:
            name -- name of a SAGE branch (default: None)

        If the name is not given, this function returns a list of all branches.
        """
        if name is None:
            s = os.popen('ls -l %s/devel/ |grep sage-'%os.environ['SAGE_ROOT']).read()
            t = s.split('\n')
            v = []
            for X in t:
                i = X.rfind('sage-')
                n = X[i+5:]
                if n != '':
                    v.append(n)
            v = list(set(v))
            v.sort()
            return v
        os.system('sage -b "%s"'%name)

    def clone(self, name, rev=None):
        r"""
        Clone the current branch of the SAGE library, and make it active.

        Only available for the \code{hg_sage} repository.

        Use \code{hg_sage.switch('branch_name')} to switch to a different branch.
        You must restart SAGE after switching.

        INPUT:
            name -- string
            rev -- integer or None (default)

        If rev is None, clones the latest recorded version of the repository.
        This is very fast, e.g., about 30-60 seconds (including any build).
        If a specific revision is specified, cloning may take much longer
        (e.g., 5 minutes), since all Pyrex code has to be regenerated and
        compiled.

        EXAMPLES:

        Make a clone of the repository called testing.  A copy of the
        current repository will be created in a directory sage-testing,
        then <SAGE_ROOT>/devel/sage will point to sage-testing, and
        when you next restart SAGE that's the version you'll be using.

            sage.: hg_sage.clone('testing')
            ...

        Make a clone of the repository as it was at revision 1328.
            sage.: hg_sage.clone('testing', 1328)
            ...
        """
        if not self.__cloneable:
            raise RuntimeError, "only available for hg_sage"
        name = '_'.join(str(name).split())
        if rev is None:
            os.system('sage -clone %s'%name)
        else:
            os.system('sage -clone %s -r %s'%(name, int(rev)))

    def commit(self, files='', comment=None, options='', diff=True):
        """
        Commit your changes to the repository.

        Quit out of the editor without saving to not record your
        changes.

        INPUT:
             files -- space separated string of file names (optional)
                      If specified only those files are commited.
                      The path must be absolute or relative to
                      self.dir().

             comment -- optional changeset comment.  If you don't give
                      it you will be dumped into an editor.  If you're
                      using the SAGE notebook, you *must* specify a comment.

             options -- string:
                 -A --addremove  mark new/missing files as added/removed before committing
                 -m --message    use <text> as commit message
                 -l --logfile    read the commit message from <file>
                 -d --date       record datecode as commit date
                 -u --user       record user as commiter
                 -I --include    include names matching the given patterns
                 -X --exclude    exclude names matching the given patterns

             diff -- (default: True) if True show diffs between your repository
                             and your working repository before recording changes.

        \note{If you create new files you should first add them with the add method.}
        """
        if sage.server.support.EMBEDDED_MODE and comment is None:
            raise RuntimeError, "You're using the SAGE notebook, so you *must* explicitly specify the comment in the commit command."
        if diff:
            self.diff(files)

        if comment:
            self('commit %s -m "%s" %s '%(options, comment, files))
        else:
            self('commit %s %s'%(options, files))

    record = commit
    ci = commit

    def rollback(self):
        """
        Remove recorded patches without changing the working copy.
        """
        self('rollback')

    def bundle(self, filename, options='', url=None):
        """
        Create an hg changeset bundle with the given filename against the
        repository at the given url (which is by default the
        'official' SAGE repository).

        Use self.inspect('file.bundle') to inspect the resulting bundle.

        This is a file that you should probably send to William Stein
        (wstein@gmail.com), post to a web page, or send to sage-devel.
        It will be written to the current directory.
        """
        if url is None:
            url = self.__url
        # We write to a local tmp file, then move, since unders
        # windows hg has a bug that makes it fail to write
        # to any filename that is at all complicated!
        filename = os.path.abspath(filename) + '.hg'
        print 'Writing to %s'%filename
        tmpfile = '%s/tmphg'%self.__dir
        if os.path.exists(tmpfile):
            os.unlink(tmpfile)
        self('bundle %s tmphg %s'%(options, url))
        if os.path.exists(tmpfile):
            shutil.move(tmpfile, filename)
            print 'Successfully created hg patch bundle %s'%filename
        else:
            print 'Problem creating hg patch bundle %s'%filename

    send = bundle
    save = send


##############################################################################
# Initialize the actual repositories.
##############################################################################

import misc

SAGE_ROOT = misc.SAGE_ROOT
try:
    SAGE_SERVER = os.environ['SAGE_SERVER'] + '/hg/'
except KeyError:
    print "Falling back to a hard coded sage server in misc/hg.py"
    SAGE_SERVER = "http://sage.math.washington.edu/sage/hg/"

hg_sage    = HG('%s/devel/sage'%SAGE_ROOT,
                'SAGE Library Source Code',
                url='%s/sage-main'%SAGE_SERVER,
                cloneable=True)

hg_doc     = HG('%s/devel/doc'%SAGE_ROOT,
                'SAGE Documentation',
                url='%s/doc-main'%SAGE_SERVER)

hg_scripts = HG('%s/local/bin/'%SAGE_ROOT,
                'SAGE Scripts',
                url='%s/scripts-main'%SAGE_SERVER)

hg_extcode = HG('%s/data/extcode'%SAGE_ROOT,
                'SAGE External System Code (e.g., PARI, MAGMA, etc.)',
                url='%s/extcode-main'%SAGE_SERVER)<|MERGE_RESOLUTION|>--- conflicted
+++ resolved
@@ -5,6 +5,8 @@
 the distributed Mercurial HG source control system.  To learn about Mercurial,
 see http://www.selenic.com/mercurial/wiki/.
 
+This system should all be fully usable from the SAGE notebook (except
+for merging, currently).
 This system should all be mostly from the SAGE notebook.
 
 \begin{itemize}
@@ -117,11 +119,7 @@
             print "-"*70
             print "\n"
 
-<<<<<<< HEAD
-    def __call__(self, cmd=None, check_initialized=True):
-=======
     def __call__(self, cmd, interactive=True):
->>>>>>> d7fedbad
         """
         Run 'hg cmd' where cmd is an arbitrary string
         in the hg repository.
@@ -139,19 +137,6 @@
             * If interactive is False, returns the output and error text.
         """
         self._warning()
-<<<<<<< HEAD
-
-        # this is a pretty ugly hack and probably not very pythonic...
-        if cmd == None:
-            self.status()
-        else:
-            # there should be no need for the user to see this unless we're
-            # debugging... my compromise is to preface the output with some
-            # explanation so that it doesn't look so out of place.
-            s = 'cd "%s" && hg %s'%(self.__dir, cmd)
-            print "Now executing: " + s + "\n"
-            return os.system(s)
-=======
         s = 'cd "%s" && hg %s'%(self.__dir, cmd)
         print s
         if interactive:
@@ -163,7 +148,6 @@
             out = x[1].read()
             err = x[2].read()
             return out, err
->>>>>>> d7fedbad
 
     def serve(self, port=8200, open_viewer=False):
         """
@@ -188,16 +172,20 @@
 
     browse = serve
 
-    def unbundle(self, bundle, update=True):
+    def unbundle(self, bundle, update=True, options=''):
         """
         Apply patches from a hg patch to the repository.
 
+        If the bundle is a .patch file, instead call the import_patch method.
         To see what is in a bundle before applying it, using self.incoming(bundle).
 
         INPUT:
              bundle -- an hg bundle (created with the bundle command)
              update -- if True (the default), update the working directory after unbundling.
         """
+        if bundle[-6:] == '.patch':
+            self.import_patch(bundle, options)
+            return
         if bundle[-5:] == '.diff':
             return self.import_patch(bundle)
         self._ensure_safe()
