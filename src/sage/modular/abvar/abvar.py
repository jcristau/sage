--- conflicted
+++ resolved
@@ -831,13 +831,9 @@
             sage: B + J0(33)[2]
             Abelian subvariety of dimension 2 of J0(33)
 
-<<<<<<< HEAD
-        TESTS: This exposed a bug in HNF (see :trac:`4527`)::
-=======
         TESTS:
 
         This exposed a bug in HNF (see trac #4527)::
->>>>>>> 8f93e71c
 
             sage: A = J0(206).new_subvariety().decomposition()[3] ; A # long time
             Simple abelian subvariety 206d(1,206) of dimension 4 of J0(206)
