--- conflicted
+++ resolved
@@ -6,11 +6,7 @@
 #                        http://www.gnu.org/licenses/                         #
 ###############################################################################
 
-<<<<<<< HEAD
-include "sage/ext/cdefs.pxi"
-=======
 from sage.libs.flint.fmpq_poly cimport *
->>>>>>> 698579c2
 
 from sage.libs.flint.fmpq_poly cimport fmpq_poly_t
 from sage.rings.polynomial.polynomial_element cimport Polynomial
