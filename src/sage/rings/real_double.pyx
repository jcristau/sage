--- conflicted
+++ resolved
@@ -25,10 +25,7 @@
 include '../gsl/gsl.pxi'
 
 import math, operator
-<<<<<<< HEAD
-=======
 from random import random
->>>>>>> 298ea8cd
 
 from sage.misc.sage_eval import sage_eval
 
@@ -287,15 +284,6 @@
 
     def __init__(self, x):
         self._value = float(x)
-
-    def __reduce__(self):
-        """
-        EXAMPLES:
-            sage: a = RDF(-2.7)
-            sage: loads(dumps(a)) == a
-            True
-        """
-        return RealDoubleElement, (self._value, )
 
     def __reduce__(self):
         """
