--- conflicted
+++ resolved
@@ -8,19 +8,5 @@
     cdef bint _directed
     cdef int * number_of_loops
 
-<<<<<<< HEAD
-    cpdef bint has_vertex(self, int n)
-    cdef int add_vertex_unsafe(self, int k)
-    cdef int del_vertex_unsafe(self, int v)
-    cpdef list verts(self)
-    cdef int has_arc_unsafe(self, int u, int v)
-    cpdef bint has_arc(self, int u, int v)
-    cdef int out_neighbors_unsafe(self, int u, int *neighbors, int size) except? -2
-    cpdef list out_neighbors(self, int u)
     cpdef int out_degree(self, int u) except -1
-    cdef int in_neighbors_unsafe(self, int u, int *neighbors, int size) except? -2
-    cpdef list in_neighbors(self, int u)
-=======
-    cpdef int out_degree(self, int u) except -1
->>>>>>> b22c33b8
     cpdef int in_degree(self, int u) except -1