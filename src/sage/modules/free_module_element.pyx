--- conflicted
+++ resolved
@@ -4326,15 +4326,12 @@
             sage: v = vector([RIF(-1, 1)], sparse=True)
             sage: v.is_zero()
             False
-<<<<<<< HEAD
-=======
 
         We correctly initialize values which become 0 only after coercion::
 
             sage: v = FreeModuleElement_generic_sparse(S(GF(3),6), [1,2,3,4,5,6])
             sage: v.nonzero_positions()
             [0, 1, 3, 4]
->>>>>>> b22c33b8
         """
         #WARNING: In creation, we do not check that the indices i satisfy
         #     0 <= i < degree
@@ -4345,22 +4342,6 @@
         if not entries:
             entries = {}
         else:
-<<<<<<< HEAD
-            if isinstance(entries, list):
-                if len(entries) != self.degree():
-                    raise TypeError("entries has the wrong length")
-                x = entries
-                entries = {}
-                for i in xrange(self.degree()):
-                    if x[i]:
-                        entries[i] = x[i]
-                copy = False
-            if not isinstance(entries, dict):
-                raise TypeError, "entries must be a dict"
-            if copy:
-                # Make a copy
-                entries = dict(entries)
-=======
             if type(entries) is not dict:
                 if isinstance(entries, dict):
                     # Convert derived type to dict
@@ -4377,7 +4358,6 @@
                     copy = False
                 else:
                     raise TypeError("entries must be a dict, list or tuple, not %s", type(entries))
->>>>>>> b22c33b8
             if coerce:
                 coefficient_ring = parent.coordinate_ring()
                 e = entries
