"""
A fast bitset datatype in Cython.

Operations between bitsets are only guaranteed to work if the bitsets
have the same size, with the exception of ``bitset_realloc``.  Similarly, you
should not try to access elements of a bitset beyond the size.

AUTHORS:

- Robert Bradshaw (2008)
- Rudi Pendavingh, Stefan van Zwam (2013-06-06): added functions map, lex_cmp,
  pickle, unpickle
- Jeroen Demeyer (2014-09-05): use mpn_* functions from MPIR in the
  implementation (:trac`13352` and :trac:`16937`)
- Simon King (2014-10-28): ``bitset_rshift`` and ``bitset_lshift`` respecting
  the size of the given bitsets (:trac:`15820`)
"""

#*****************************************************************************
#     Copyright (C) 2008 Robert Bradshaw <robertwb@math.washington.edu>
#
#  Distributed under the terms of the GNU General Public License (GPL)
#  as published by the Free Software Foundation; either version 2 of
#  the License, or (at your option) any later version.
#                  http://www.gnu.org/licenses/
#*****************************************************************************

include 'sage/ext/cdefs.pxi'
include 'sage/ext/stdsage.pxi'
from sage.libs.gmp.mpn cimport *
from sage.data_structures.bitset cimport *
from cython.operator import preincrement as preinc

# Doctests for the functions in this file are in sage/data_structures/bitset.pyx

#############################################################################
# Creating limb patterns
#############################################################################
#
# NOTE: In all functions in this section, the index n is interpreted
# modulo GMP_LIMB_BITS, the number of bits in a limb.
#
cdef inline mp_limb_t limb_one_set_bit(mp_bitcnt_t n):
    """
    Return a limb with only bit n set.
    """
    return (<mp_limb_t>1) << (n % GMP_LIMB_BITS)

cdef inline mp_limb_t limb_one_zero_bit(mp_bitcnt_t n):
    """
    Return a limb with all bits set, except for bit n.
    """
    return ~((<mp_limb_t>1) << (n % GMP_LIMB_BITS))

cdef inline mp_limb_t limb_lower_bits_down(mp_bitcnt_t n):
    """
    Return a limb with the lower n bits set, where n is interpreted
    in [0 .. GMP_LIMB_BITS-1].
    """
    return ((<mp_limb_t>1) << (n % GMP_LIMB_BITS)) - 1

cdef inline mp_limb_t limb_lower_bits_up(mp_bitcnt_t n):
    """
    Return a limb with the lower n bits set, where n is interpreted
    in [1 .. GMP_LIMB_BITS].
    """
    return (<mp_limb_t>(-1)) >> ((<unsigned int>(-n)) % GMP_LIMB_BITS)

cdef inline void bitset_fix(bitset_t bits):
    """
    Clear upper bits in upper limb which should be zero.
    """
    bits.bits[bits.limbs - 1] &= limb_lower_bits_up(bits.size)

#############################################################################
# Bitset Initalization
#############################################################################
cdef inline bint bitset_init(bitset_t bits, mp_bitcnt_t size) except -1:
    """
    Allocate an empty bitset of size ``size``.

    Size must be at least 1.
    """
    if size <= 0:
        raise ValueError("bitset capacity must be greater than 0")

    bits.size = size
    bits.limbs = (size - 1) / (8 * sizeof(mp_limb_t)) + 1
    bits.bits = <mp_limb_t*>sage_calloc(bits.limbs, sizeof(mp_limb_t))
    if bits.bits == NULL:
        raise MemoryError

cdef inline bint bitset_realloc(bitset_t bits, mp_bitcnt_t size) except -1:
    """
    Reallocate a bitset to size size. If reallocation is larger, new bitset
    does not contain any of the extra bits.
    """
    cdef mp_size_t limbs_old = bits.limbs
    cdef mp_bitcnt_t size_old = bits.size
    if size_old == size:
        return 0
    if size <= 0:
        raise ValueError("bitset capacity must be greater than 0")

    bits.limbs = (size - 1) / (8 * sizeof(mp_limb_t)) + 1
    tmp = <mp_limb_t*>sage_realloc(bits.bits, bits.limbs * sizeof(mp_limb_t))
    if tmp != NULL:
        bits.bits = tmp
    else:
        bits.limbs = limbs_old
        raise MemoryError
    bits.size = size

    if bits.limbs > limbs_old:
        # Zero any extra limbs
        mpn_zero(bits.bits + limbs_old, bits.limbs - limbs_old)
    elif bits.size < size_old:
        # Zero removed bits
        bitset_fix(bits)

cdef inline void bitset_free(bitset_t bits):
    """
    Deallocate the memory in bits.
    """
    sage_free(bits.bits)

cdef inline void bitset_clear(bitset_t bits):
    """
    Remove all elements from the set.
    """
    mpn_zero(bits.bits, bits.limbs)

cdef inline void bitset_zero(bitset_t bits):
    """
    Remove all elements from the set.

    This function is the same as bitset_clear(bits).
    """
    mpn_zero(bits.bits, bits.limbs)

cdef inline void bitset_copy(bitset_t dst, bitset_t src):
    """
    Copy the bitset src over to the bitset dst, overwriting dst.

    We assume ``dst.limbs == src.limbs``.
    """
    mpn_copyi(dst.bits, src.bits, src.limbs)

#############################################################################
# Bitset Comparison
#############################################################################

cdef inline bint mpn_equal_bits(mp_srcptr b1, mp_srcptr b2, mp_bitcnt_t n):
    """
    Return ``True`` iff the first n bits of *b1 and *b2 agree.
    """
    cdef mp_size_t nlimbs = n // GMP_LIMB_BITS
    cdef mp_limb_t mask = limb_lower_bits_down(n)
    if nlimbs > 0 and mpn_cmp(b1, b2, nlimbs) != 0:
        return False
    if mask == 0:
        return True

    cdef mp_limb_t b1h = b1[nlimbs]
    cdef mp_limb_t b2h = b2[nlimbs]
    return (b1h ^ b2h) & mask == 0

cdef inline bint mpn_equal_bits_shifted(mp_srcptr b1, mp_srcptr b2, mp_bitcnt_t n, mp_bitcnt_t offset):
    """
    Return ``True`` iff the first n bits of *b1 and the bits ranging from
    offset to offset+n of *b2 agree.
    """
    cdef mp_bitcnt_t bit_offset = offset % GMP_LIMB_BITS
    cdef mp_size_t i2 = offset//GMP_LIMB_BITS
    if bit_offset==0:
        return mpn_equal_bits(b1, b2 + i2, n)
    cdef mp_size_t neg_bit_offset = GMP_LIMB_BITS-bit_offset
    # limbs of b1 to be considered
    cdef mp_size_t nlimbs = n // GMP_LIMB_BITS
    # bits of an additional limb of b1 to be considered
    cdef mp_limb_t tmp_limb
    cdef mp_size_t i1
    for i1 from 0 <= i1 < nlimbs:
        tmp_limb = (b2[i2] >> bit_offset)
        tmp_limb |= (b2[preinc(i2)] << neg_bit_offset)
        if tmp_limb != b1[i1]:
            return False
    cdef mp_limb_t mask = limb_lower_bits_down(n)
    if mask == 0:
        return True

    cdef mp_limb_t b1h = b1[nlimbs]
    tmp_limb = (b2[i2] >> bit_offset)
    if (n%GMP_LIMB_BITS)+bit_offset > GMP_LIMB_BITS:
        # Need bits from the next limb of b2
        tmp_limb |= (b2[preinc(i2)] << neg_bit_offset)
    return (b1h ^ tmp_limb) & mask == 0

cdef inline bint bitset_isempty(bitset_t bits):
    """
    Test whether bits is empty.  Return True (i.e., 1) if the set is
    empty, False (i.e., 0) otherwise.
    """
    # First check lowest limb
    if bits.bits[0]:
        return False
    if bits.limbs == 1:
        return True
    # Compare bits to itself shifted by 1 limb. If these compare equal,
    # all limbs must be 0.
    return mpn_cmp(bits.bits+1, bits.bits, bits.limbs-1) == 0

cdef inline bint bitset_is_zero(bitset_t bits):
    """
    Test whether bits is empty (i.e., zero).  Return True (1) if
    the set is empty, False (0) otherwise.

    This function is the same as bitset_is_empty(bits).
    """
    return bitset_isempty(bits)

cdef inline bint bitset_eq(bitset_t a, bitset_t b):
    """
    Compare bitset a and b.  Return True (i.e., 1) if the sets are
    equal, and False (i.e., 0) otherwise.

    We assume ``a.limbs >= b.limbs``.
    """
    return mpn_cmp(a.bits, b.bits, b.limbs) == 0

cdef inline int bitset_cmp(bitset_t a, bitset_t b):
    """
    Compare bitsets a and b.  Returns 0 if the two sets are
    identical, and consistently return -1 or 1 for two sets that are
    not equal.

    We assume ``a.limbs >= b.limbs``.
    """
    return mpn_cmp(a.bits, b.bits, b.limbs)

cdef inline int bitset_lex_cmp(bitset_t a, bitset_t b):
    """
    Compare bitsets ``a`` and ``b`` using lexicographical ordering.

    In this order `a < b` if, for some `k`, the first `k` elements from
    `[0 ... n-1]` are in `a` if and only if they are in `b`, and the
    `(k+1)`st element is in `b` but not ``a``. So `1010 < 1011` and
    `1010111 < 1011000`.

    We assume ``a.limbs == b.limbs``.

    INPUT:

    - ``a`` -- a bitset
    - ``b`` -- a bitset, assumed to have the same size as ``a``.

    OUTPUT:

    Return ``0`` if the two sets are identical, return ``1`` if ``a > b``,
    and return ``-1`` if ``a < b``.
    """
    cdef long i = bitset_first_diff(a, b)
    if i == -1:
        return 0
    if bitset_in(a, i):
        return 1
    else:
        return -1

cdef inline bint bitset_issubset(bitset_t a, bitset_t b):
    """
    Test whether a is a subset of b (i.e., every element in a is also
    in b).

    We assume ``a.limbs <= b.limbs``.
    """
    cdef mp_size_t i
    for i from 0 <= i < a.limbs:
        if (a.bits[i] & ~b.bits[i]) != 0:
            return False
    return True

cdef inline bint bitset_issuperset(bitset_t a, bitset_t b):
    """
    Test whether a is a superset of b (i.e., every element in b is also
    in a).

    We assume ``a.limbs >= b.limbs``.
    """
    return bitset_issubset(b, a)

#############################################################################
# Bitset Bit Manipulation
#############################################################################

cdef inline bint bitset_in(bitset_t bits, mp_bitcnt_t n):
    """
    Check if n is in bits.  Return True (i.e., 1) if n is in the
    set, False (i.e., 0) otherwise.
    """
    return (bits.bits[n >> index_shift] >> (n % GMP_LIMB_BITS)) & 1

cdef inline bint bitset_check(bitset_t bits, mp_bitcnt_t n):
    """
    Check if n is in bits.  Return True (i.e., 1) if n is in the
    set, False (i.e., 0) otherwise.

    This function is the same as bitset_in(bits, n).
    """
    return bitset_in(bits, n)

cdef inline bint bitset_not_in(bitset_t bits, mp_bitcnt_t n):
    """
    Check if n is not in bits.  Return True (i.e., 1) if n is not in the
    set, False (i.e., 0) otherwise.
    """
    return not bitset_in(bits, n)

cdef inline bint bitset_remove(bitset_t bits, mp_bitcnt_t n) except -1:
    """
    Remove n from bits.  Raise KeyError if n is not contained in bits.
    """
    if not bitset_in(bits, n):
        raise KeyError(n)
    bitset_discard(bits, n)

cdef inline void bitset_discard(bitset_t bits, mp_bitcnt_t n):
    """
    Remove n from bits.
    """
    bits.bits[n >> index_shift] &= limb_one_zero_bit(n)

cdef inline void bitset_unset(bitset_t bits, mp_bitcnt_t n):
    """
    Remove n from bits.

    This function is the same as bitset_discard(bits, n).
    """
    bitset_discard(bits, n)


cdef inline void bitset_add(bitset_t bits, mp_bitcnt_t n):
    """
    Add n to bits.
    """
    bits.bits[n >> index_shift] |= limb_one_set_bit(n)

cdef inline void bitset_set(bitset_t bits, mp_bitcnt_t n):
    """
    Add n to bits.

    This function is the same as bitset_add(bits, n).
    """
    bitset_add(bits, n)

cdef inline void bitset_set_to(bitset_t bits, mp_bitcnt_t n, bint b):
    """
    If b is True, add n to bits.  If b is False, remove n from bits.
    """
    bitset_unset(bits, n)
    bits.bits[n >> index_shift] |= (<mp_limb_t>b) << (n % GMP_LIMB_BITS)

cdef inline void bitset_flip(bitset_t bits, mp_bitcnt_t n):
    """
    If n is in bits, remove n from bits.  If n is not in bits, add n
    to bits.
    """
    bits.bits[n >> index_shift] ^= limb_one_set_bit(n)

cdef inline void bitset_set_first_n(bitset_t bits, mp_bitcnt_t n):
    """
    Set exactly the first n bits.
    """
    cdef mp_size_t i
    cdef mp_size_t index = n >> index_shift
    for i from 0 <= i < index:
        bits.bits[i] = -1
    if index < bits.limbs:
        bits.bits[index] = limb_lower_bits_down(n)
    for i from index < i < bits.limbs:
        bits.bits[i] = 0

#############################################################################
# Bitset Searching
#############################################################################

cdef inline long _bitset_first_in_limb_nonzero(mp_limb_t limb):
    """
    Given a non-zero limb of a bitset, return the index of the first
    nonzero bit.
    """
    return mpn_scan1(&limb, 0)

cdef inline long _bitset_first_in_limb(mp_limb_t limb):
    """
    Given a limb of a bitset, return the index of the first nonzero
    bit. If there are no bits set in the limb, return -1.
    """
    if limb == 0:
        return -1
    return mpn_scan1(&limb, 0)

cdef inline long bitset_first(bitset_t a):
    """
    Calculate the index of the first element in the set. If the set
    is empty, returns -1.
    """
    cdef mp_size_t i
    for i from 0 <= i < a.limbs:
        if a.bits[i]:
            return (i << index_shift) | _bitset_first_in_limb_nonzero(a.bits[i])
    return -1

cdef inline long bitset_first_in_complement(bitset_t a):
    """
    Calculate the index of the first element not in the set. If the set
    is full, returns -1.
    """
    cdef mp_size_t i, j
    for i from 0 <= i < a.limbs:
        if ~a.bits[i]:
            j = (i << index_shift) | _bitset_first_in_limb_nonzero(~a.bits[i])
            if j >= a.size:
                j = -1
            return j
    return -1

cdef inline long bitset_pop(bitset_t a) except -1:
    """
    Remove and return an arbitrary element from the set. Raise
    KeyError if the set is empty.
    """
    cdef long i = bitset_first(a)
    if i == -1:
        raise KeyError('pop from an empty set')
    bitset_discard(a, i)
    return i

cdef inline long bitset_first_diff(bitset_t a, bitset_t b):
    """
    Calculate the index of the first difference between a and b.  If a
    and b are equal, then return -1.

    We assume ``a.limbs == b.limbs``.
    """
    cdef mp_size_t i
    for i from 0 <= i < a.limbs:
        if a.bits[i] != b.bits[i]:
            return (i << index_shift) | _bitset_first_in_limb_nonzero(a.bits[i] ^ b.bits[i])
    return -1

cdef inline long bitset_next(bitset_t a, mp_bitcnt_t n):
    """
    Calculate the index of the next element in the set, starting at
    (and including) n.  Return -1 if there are no elements from n
    onwards.
    """
    if n >= a.size:
        return -1
    cdef mp_size_t i = n >> index_shift
    cdef mp_limb_t limb = a.bits[i] & ~limb_lower_bits_down(n)
    cdef long ret = _bitset_first_in_limb(limb)
    if ret != -1:
        return (i << index_shift) | ret
    for i from (n >> index_shift) < i < a.limbs:
        if a.bits[i]:
            return (i << index_shift) | _bitset_first_in_limb_nonzero(a.bits[i])
    return -1

cdef inline long bitset_next_diff(bitset_t a, bitset_t b, mp_bitcnt_t n):
    """
    Calculate the index of the next element that differs between a and
    b, starting at (and including) n.  Return -1 if there are no
    elements differing between a and b from n onwards.

    We assume ``a.limbs == b.limbs``.
    """
    if n >= a.size:
        return -1
    cdef mp_size_t i = n >> index_shift
    cdef mp_limb_t limb = (a.bits[i] ^ b.bits[i]) & ~limb_lower_bits_down(n)
    cdef long ret = _bitset_first_in_limb(limb)
    if ret != -1:
        return (i << index_shift) | ret
    for i from (n >> index_shift) < i < a.limbs:
        if a.bits[i] != b.bits[i]:
            return (i << index_shift) | _bitset_first_in_limb(a.bits[i] ^ b.bits[i])
    return -1

cdef inline long bitset_len(bitset_t bits):
    """
    Calculate the number of items in the set (i.e., the number of nonzero bits).
    """
    return mpn_popcount(bits.bits, bits.limbs)

cdef inline long bitset_hash(bitset_t bits):
    """
    Calculate a (very naive) hash function.

    This function should not depend on the size of the bitset, only on
    the items in the bitset.
    """
    cdef mp_limb_t hash = 0
    cdef mp_size_t i
    for i from 0 <= i < bits.limbs:
        hash += bits.bits[i]
    return hash

#############################################################################
# Bitset Arithmetic
#############################################################################

cdef inline void bitset_complement(bitset_t r, bitset_t a):
    """
    Set r to be the complement of a, overwriting r.

    We assume ``r.limbs == a.limbs``.
    """
    mpn_com(r.bits, a.bits, a.limbs)
    bitset_fix(r)

cdef inline void bitset_not(bitset_t r, bitset_t a):
    """
    Set r to be the complement of a, overwriting r.

    We assume ``r.limbs == a.limbs``.

    This function is the same as bitset_complement(r, a).
    """
    bitset_complement(r, a)

cdef inline void bitset_intersection(bitset_t r, bitset_t a, bitset_t b):
    """
    Set r to the intersection of a and b, overwriting r.

    We assume ``a.limbs >= r.limbs == b.limbs``.
    """
    mpn_and_n(r.bits, a.bits, b.bits, b.limbs)

cdef inline void bitset_and(bitset_t r, bitset_t a, bitset_t b):
    """
    Set r to the intersection of a and b, overwriting r.

    We assume ``a.limbs >= r.limbs == b.limbs``.

    This function is the same as bitset_intersection(r, a, b).
    """
    mpn_and_n(r.bits, a.bits, b.bits, b.limbs)

cdef inline void bitset_union(bitset_t r, bitset_t a, bitset_t b):
    """
    Set r to the union of a and b, overwriting r.

    We assume ``r.limbs >= a.limbs >= b.limbs`` and either ``r is a``
    or ``r.limbs == b.limbs``.
    """
    mpn_ior_n(r.bits, a.bits, b.bits, b.limbs)

cdef inline void bitset_or(bitset_t r, bitset_t a, bitset_t b):
    """
    Set r to the union of a and b, overwriting r.

    We assume ``r.limbs >= a.limbs >= b.limbs`` and either ``r is a``
    or ``r.limbs == b.limbs``.

    This function is the same as bitset_union(r, a, b).
    """
    mpn_ior_n(r.bits, a.bits, b.bits, b.limbs)

cdef inline void bitset_difference(bitset_t r, bitset_t a, bitset_t b):
    """
    Set r to the difference of a and b (i.e., things in a that are not
    in b), overwriting r.

    We assume ``r.limbs >= a.limbs >= b.limbs`` and either ``r is a``
    or ``r.limbs == b.limbs``.
    """
    mpn_andn_n(r.bits, a.bits, b.bits, b.limbs)

cdef inline void bitset_symmetric_difference(bitset_t r, bitset_t a, bitset_t b):
    """
    Set r to the symmetric difference of a and b, overwriting r.

    We assume ``r.limbs >= a.limbs >= b.limbs`` and either ``r is a``
    or ``r.limbs == b.limbs``.
    """
    mpn_xor_n(r.bits, a.bits, b.bits, b.limbs)

cdef inline void bitset_xor(bitset_t r, bitset_t a, bitset_t b):
    """
    Set r to the symmetric difference of a and b, overwriting r.

    We assume ``r.limbs >= a.limbs >= b.limbs`` and either ``r is a``
    or ``r.limbs == b.limbs``.

    This function is the same as bitset_symmetric_difference(r, a, b).
    """
    mpn_xor_n(r.bits, a.bits, b.bits, b.limbs)


cdef void bitset_rshift(bitset_t r, bitset_t a, mp_bitcnt_t n):
    """
    Shift the bitset ``a`` right by ``n`` bits and store the result in
    ``r``.

    There are no assumptions on the sizes of ``a`` and ``r``.  Bits which are
    shifted outside of the resulting bitset are discarded.
    """
    if n >= a.size:
        mpn_zero(r.bits, r.limbs)
        return
    
    # Number of limbs on the right of a which will totally be shifted out
    cdef mp_size_t nlimbs = n >> index_shift
    # Number of limbs of a which will survive the shift
    cdef mp_size_t shifted_limbs = a.limbs - nlimbs
    # Number of bits to shift additionally
    cdef mp_bitcnt_t nbits = n % GMP_LIMB_BITS

    if nbits:
        # mpn_rshift only does shifts less than a limb
        if shifted_limbs < r.limbs:
            mpn_rshift(r.bits, a.bits + nlimbs, shifted_limbs, nbits)
        else:
            mpn_rshift(r.bits, a.bits + nlimbs, r.limbs, nbits)
            # Add the additional bits from top limb of a
            r.bits[r.limbs-1] |= a.bits[r.limbs+nlimbs] << (GMP_LIMB_BITS - nbits)
            bitset_fix(r)
    else:
        if shifted_limbs < r.limbs:
            mpn_copyi(r.bits, a.bits + nlimbs, shifted_limbs)
        else:
            mpn_copyi(r.bits, a.bits + nlimbs, r.limbs)
            bitset_fix(r)
    # Clear top limbs
    if r.limbs + nlimbs > a.limbs:
        mpn_zero(r.bits + (r.limbs - nlimbs), r.limbs - shifted_limbs)

cdef void bitset_lshift(bitset_t r, bitset_t a, mp_bitcnt_t n):
    """
    Shift the bitset ``a`` left by ``n`` bits and store the result in
    ``r``.

    There are no assumptions on the sizes of ``a`` and ``r``.  Bits which are
    shifted outside of the resulting bitset are discarded.
    """
    if n >= r.size:
        mpn_zero(r.bits, r.limbs)
        return

    # Number of limbs on the left of r which will totally be shifted out
    cdef mp_size_t nlimbs = n >> index_shift
    # Number of limbs of a which would fit into r
    cdef mp_size_t max_shifted_limbs = r.limbs - nlimbs
    # Number of bits to shift additionally
    cdef mp_bitcnt_t nbits = n % GMP_LIMB_BITS

    cdef mp_limb_t out
    if nbits:
        # mpn_lshift only does shifts less than a limb
        if max_shifted_limbs <= a.limbs:
            mpn_lshift(r.bits + nlimbs, a.bits, max_shifted_limbs, nbits)
        else:
            out = mpn_lshift(r.bits + nlimbs, a.bits, a.limbs, nbits)
            r.bits[nlimbs+a.limbs] = out
    else:
        if max_shifted_limbs <= a.limbs:
            mpn_copyd(r.bits + nlimbs, a.bits, max_shifted_limbs)
        else:
            mpn_copyd(r.bits + nlimbs, a.bits, a.limbs)
    bitset_fix(r)
    # Clear bottom limbs
    mpn_zero(r.bits, nlimbs)

<<<<<<< HEAD
cdef inline void bitset_map(bitset_t r, bitset_t a, m):
=======

cdef int bitset_map(bitset_t r, bitset_t a, m) except -1:
>>>>>>> d990119b
    """
    Fill bitset ``r`` so ``r == {m[i] for i in a}``.

    We assume ``m`` has a dictionary interface such that
    ``m[i]`` is an integer in ``[0 ... n-1]`` for all ``i`` in ``a``,
    where ``n`` is the capacity of ``r``.
    """
    cdef long i
    bitset_clear(r)
    i = bitset_first(a)
    while i >= 0:
        bitset_add(r, m[i])
        i = bitset_next(a, i + 1)
    return 0

#############################################################################
# Hamming Weights
#############################################################################

cdef inline long bitset_hamming_weight(bitset_t a):
    return bitset_len(a)

#############################################################################
# Bitset Conversion
#############################################################################

cdef char* bitset_chars(char* s, bitset_t bits, char zero=c'0', char one=c'1'):
    """
    Return a string representation of the bitset in s, using zero for
    the character representing the items not in the bitset and one for
    the character representing the items in the bitset.

    The string is both stored in s and returned.  If s is NULL, then a
    new string is allocated.
    """
    cdef long i
    if s == NULL:
        s = <char *>sage_malloc(bits.size + 1)
    for i from 0 <= i < bits.size:
        s[i] = one if bitset_in(bits, i) else zero
    s[bits.size] = 0
    return s

cdef int bitset_from_str(bitset_t bits, char* s, char zero=c'0', char one=c'1') except -1:
    """
    Initialize a bitset with a set derived from the character string
    s, where one represents the character indicating set membership.
    """
    bitset_init(bits, strlen(s))
    cdef long i
    for i from 0 <= i < bits.size:
        bitset_set_to(bits, i, s[i] == one)
    return 0

cdef bitset_string(bitset_t bits):
    """
    Return a python string representing the bitset.
    """
    cdef char* s = bitset_chars(NULL, bits)
    cdef object py_s
    py_s = s
    sage_free(s)
    return py_s

cdef list bitset_list(bitset_t bits):
    """
    Return a list of elements in the bitset.
    """
    cdef list elts = []
    cdef long elt = bitset_first(bits)
    while elt >= 0:
        elts.append(elt)
        elt = bitset_next(bits, elt + 1)
    return elts

cdef bitset_pickle(bitset_t bs):
    """
    Convert ``bs`` to a reasonably compact Python structure.

    Useful for pickling objects using bitsets as internal data structure.
    To ensure this works on 32-bit and 64-bit machines, the size of a long
    is stored too.
    """
    version = 0
    data = []
    for i from 0 <= i < bs.limbs:
        data.append(bs.bits[i])
    return (version, bs.size, bs.limbs, sizeof(unsigned long), tuple(data))

cdef bitset_unpickle(bitset_t bs, tuple input):
    """
    Convert the data into a bitset.

    Companion of ``bitset_pickle()``. Assumption: ``bs`` has been initialized.
    """
    version, size, limbs, longsize, data = input
    if version != 0:
        raise TypeError("bitset was saved with newer version of Sage. Please upgrade.")
    if bs.size != size:
        bitset_realloc(bs, size)
    if sizeof(unsigned long) == longsize and bs.limbs == limbs:
        for i from 0 <= i < bs.limbs:
            bs.bits[i] = data[i]
    else:
        storage = 8 * longsize  # number of elements encoded in one limb
        adder = 0
        bitset_clear(bs)
        for i from 0 <= i < limbs:
            for j from 0 <= j < storage:
                if (data[i] >> j) & 1:
                    bitset_add(bs, j + adder)
            adder += storage<|MERGE_RESOLUTION|>--- conflicted
+++ resolved
@@ -672,12 +672,8 @@
     # Clear bottom limbs
     mpn_zero(r.bits, nlimbs)
 
-<<<<<<< HEAD
-cdef inline void bitset_map(bitset_t r, bitset_t a, m):
-=======
 
 cdef int bitset_map(bitset_t r, bitset_t a, m) except -1:
->>>>>>> d990119b
     """
     Fill bitset ``r`` so ``r == {m[i] for i in a}``.
 
