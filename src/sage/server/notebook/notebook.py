r"""
SAGE Notebook Interface

AUTHORS:
    -- William Stein (2006-05-06): initial version
    -- Alex Clemesha
    -- Tom Boothby: support for a wide range of web browsers; refactoring of javascript code; systematic keyboard controls

The SAGE graphical user interface is unusual in that it operates via
your web browser.  It provides you with SAGE worksheets that you can
edit and evaluate, which contain scalable typeset mathematics and
beautiful antialised images.  To try it out immediately, do this:

    sage.: notebook(open_viewer=True)
    the sage notebook starts...

\subsection{Supported Browsers}

The SAGE notebook should fully work with Firefox (and Mozilla).  It
may work to some extent with Safari and Opera.  Internet Explorer is
not supported.

\subsection{Tutorial}
Here are some things to try in the the notebook to get a feeling
for it.

Type "2+2" in the blank box and press "shift-enter".
The line below"2+2" will turn a different color for a moment while a SAGE kernel
fires up and computes the answer.

Your cursor should now be in the next box down.   Type \code{a = 2\^1000}
and press return, then "a" alone on the second line, then shift-return.
You'll see a big number.   Also, "a" will appear in the variable
browser in the left of the screen.    Next, click just to the
left of the big number in the blue-ish area.  The number will shrink
a little and change to occupy only one line.  You can see the whole
number using your browser's horizontal scroll bar.  Click again and
the number vanishes, to be replaced by a horizontal bar.  Click on the
bar and the number is back.  If you click "Hide Output" in the upper
right, all output disappears.

Next try graphics!  Type "show(plot(sin,0,10))" into an empty
box and hit shift-enter.   You'll get a graph of sin.   Try another
function, e.g.,
\begin{verbatim}
   show(plot(lambda x: sin(x)^2 - cos(2*x)^3, -5,5))
\end{verbatim}
Click on the left side of the figure (twice) to make it disappear.

One important feature of the SAGE notebook, is that you can
"queue up" a bunch of calculations in a row, *while* still editing the
notebook!  As an example, consider computing factorials, which takes a
while (but not forever).  First, enter the following in a blank box and
press"shift-return":
\begin{verbatim}
def f(n):
    return len(str(factorial(10^n)))
\end{verbatim}
This defines a function that takes a while to compute.   For example,
time the execution of "f(5)", by typing (in a new box), "time f(5)".
It should take a few seconds.   Next try
"f(6)", which takes quite a while (about 21 seconds on sage.math).
While f(6) is being computed, note that the output line for f(6) is a
different color, indicating that it is being computed
While f(6) is computing (if it finishes first, restart it by
just hitting shift-enter in the box where "f(6)" is), try typing
"f(4)" in the next box.  You're allowed to give input, but the
result doesn't get computed immediately.  You can enter several more
lines as well, etc.; when the f(6) finally finishes, SAGE goes on
to compute "f(4)".   You can queue up dozens of calculations.  For
example, if you hit the "Evaluate" link in the upper right, the
whole worksheet is queued up for computation.  Try it.   When the
computation gets stuck on "f(6)", hit the interrupt button (or press escape)
and the queued up calculations are cancelled.

Click "Hide Output" in the upper right.   You'll see just your
input and some little boxes; clicking on the boxes reveals output.

You can also embed nicely typeset math.  Try this:
\begin{verbatim}
f = maxima('sin(x^2)')
g = f.integrate('x')
view(g)
\end{verbatim}

If this silently fails, type "view(g, debug=True)" instead.
You need latex and the "convert" and "gs" commands, (use
an "apt-get install imagemagick gs").  Anyways, you get
a nicely typeset formula.  Try a matrix next:
\begin{verbatim}
A = MatrixSpace(QQ, 5).random_element()
view(A)
\end{verbatim}
Try typing this into a new box:
\begin{verbatim}
%latex
Consider the matrix $$A = \sage{A},$$
which has square $$A^2 = \sage{A^2}.$$
\end{verbatim}
If you would like to typeset a slide (suitable for presentation),
use \%slide instead.
Here is another example:
\begin{verbatim}
%latex
The first ten squares are
$$
\sage{', '.join([str(sq(i)) for i in range(1,11)])}
$$

The primes up to 100 are
$$
\sage{', '.join(str(p) for p in prime_range(100))}
$$
\end{verbatim}

\subsubsection{Using Gap, Magma, GP/PARI}
Make the first line of the input block \code{\%gap}
\code{\%magma}, or \code{\%gp}, etc.  The rest of the block
is fed directly to the corresponding interpreter.
In this way you can make a single session that has input blocks
that work with a range of different systems.

(Note -- there is currently no support for
pulling in objects and evaluating code in SAGE by typing
"sage(...)" inside the input block.  This is planned.)

\subsubsection{Typesetting Mathematics}
SAGE \emph{includes} jsMath, which is an implementation of the TeX
math layout engine in javascript.  If you use the show or view
commands, they display a given SAGE object typeset using jsmath.
Moreover, if you put \code{\%jsmath} at the beginning of an input
cell, the whole cell will be typeset using jsmath.  Also, you can type
\code{jsmath(obj)} to typeset a given object obj using jsmath.


\subsubsection{Adding and Removing Cells}
To add a new cell, click on a little black line that appears when you
hover between any two cells, or above the top one.  To delete a cell
delete all its contents, then hit backspace one more time.  The cell
vanishes forever.

You can also move back and forth between cells using the up and down
arrow.  In particular, when you are at the top of a cell and press
the up arrow the cursor jumps to the previous cell.
Press control-enter in a cell to create a new cell after the
current cell.

There is no direct support for moving and reorganizing cells, though
you can copy and paste any individual cell into another one.  However,
the "Text" buttons provide the full text of the worksheet in a very
convenient format for copy and paste.


\subsubsection{History}
Click the history button near the top to pop up a history of the last
1000 (or so) input cells.  After a huge amount of design discussion about
how to design a history system, a simple popup with the text of
previous commands seems like the best choice.  It's incredibly simple,
yet provides an incredible amount of functionality, especially because
that popup window can be easily searched (at least in Firefox), pasted
from, etc., and refreshed (use F5 or Ctrl-R).


\subsubsection{Introspection}
To find all completions for an identifier you are typing press
the tab key.  This should work exactly like IPython, and even
respects the \code{trait_names()} method.

To find help for any object in a line, put ? after it
and press the tab key.  The cursor must be somewhere in the identifier
with the question mark after it.   For source code, put ?? after
the identifier and press tab.  You can also put an identifier by
itself on a line with ? (or ??) after it and press shift-enter.

To get extensive help on an object, type "help(object)" and press
return.  This works, since I set the PAGER to "cat", and I strip out
control codes that appear in the output.  And this isn't annoying,
since web browsers are very good for scrolling through long output.


\subsubsection{Saving and Loading Individual Objects}
When you start a notebook you give a name argument
to it, and it creates a directory.  Inside that directory there
will be many worksheets (which you can use all at once and easily
flip through -- not implemented yet), and an object store.
You can save and load individual objects (using save and load), and they'll
be listed in the box on the bottom let, e.g., try

a = 5
save a

and you'll see the "a" appear there.   You can load and save objects
from any worksheet in any other one.  (Currently the only way to delete
objects from the list of saved objects is to remove the object from
the objects subdirectory.)

\subsubsection{Pasting in Examples}
Code is evaluated by exec'ing (after preparsing). Only the output
of the last line of the cell is implicitly printed. If any line
starts with "sage:" or ">>>" the {\em entire block} is assumed to
contain text and examples, and only lines that begin with a
prompt are executed. Thus you can paste in *complete examples*
from the docs without any editing, and you can write input
cells that contains non-evaluated plain text mixed with
examples by starting the block with ">>>" or including an example.
(NOTE: Lines beginning with ">>>" are still preparsed.)

\subsubsection{Saving and Loading Notebooks and Worksheets}

The SAGE notebook is very persistent.  Every time you submit
a cell for computation, the state of the notebook is saved (a
few kb's file).  If you quit the notebook and reload, it will
have everything you typed from the previous session, along
with all output.
Firefox has an excellent undo function for text input cells.
Just hit control-z to have ``infinite undo'' for the input
you've entered in that particular cell.

You can save all variables in a current session by typing
\code{save_session [optional_name]}.  You can then load
those session variables into another worksheet using
\code{load_session}, or load into the same worksheet next
time you use it.

\subsubsection{Architecture}

The SAGE Notebook is an ``AJAX application'' that can run either
entirely locally on your desktop machine, or partly on
a server and via a web browser that could be located somewhere
else.
If you run the server and allow remote access (by setting
address when starting the notebook), you should also set
the username and password, so not just anybody can access
the notebook.

Anywhere, here are the components of the SAGE Notebook:

\begin{enumerate}
\item Web Server: A Python process that uses the
      Python standard library's
     BaseHTTPServer.HTTPServer to create a web server.  This
     process also handles all requests from the web browser,
     e.g., organizing computation of cells, etc.  It
     only imports a small
     subset of the SAGE library.  In particular, if you do
     "sage -notebook" at the command line, only some of
     SAGE is imported.

 \item SAGE Server:
     A Python process with all the SAGE libraries loaded; this
     is started by (1) when a web browser first requests that
     a cell be evaluated.  There's (up to) one of these
     for each worksheet.

 \item WEB Browser: The web browser runs a 1000-line javascript (plus
     800 lines of css) program that Alex, Tom and I wrote from
     scratch, which implements much of the browser-side part of the
     SAGE notebook functionality.

\end{enumerate}

When you use the SAGE Notebook, you are mainly interacting with a
javascript program.  When you do something serious, e.g., request
computation of some input, create a new cell, etc., a request is made
from your web browser to the web server telling it what is going on.
If it's a calculation, the web server tells the SAGE server to get
started on the calculation, and tells the web browser to check several
times a second whether there is anything new with the calculation.
When something new appears it fills that in.  This continues until all
calculations are done. During this time, you can edit cells, create
new cells, submit more computations, etc.  Note that output is
updated as the computation proceeds, so you can verbosely watch
a computation progress.  For example, try the following from the SAGE
Notebook:

\begin{verbatim}
import time
for i in range(10):
    print i
    time.sleep(0.5)
\end{verbatim}

You get to watch as the integers from 1 to 10 are "computed".
Actually, getting this output to be reported as the computation
proceeds is, I think, \emph{crucial} to making a really usable SAGE
GUI--users (i.e., me) want to run huge computations and watch the
output progress.

The architecture is also good from the point of view of being able to
interrupt running computations.  What happens when you request an
interrupt is that the web browser sends a message to the web server,
which in turn tells the SAGE server to stop computing by sending it
many interrupt signals (for several seconds) until it either stops, or
if it's really frozen (due to a bug, or calling into a C function that
isn't properly wrapped in signal handling, or maybe you run an
interactive program, e.g., via "os.system('...')"), it'll just kill that SAGE server
and start a new one.  The result is that the
user doesn't get a frozen web browser or browser interface at any point,
and even if the whole SAGE process went down and froze, at least all
your input and output from your session is still there in your
browser.  The only thing you've lost is the definition of all your
variables.  Hit "shift-enter" a few times or "evaluate all" and you're
back in shape.  This is much better than having to restart the command
prompt (e.g., with a terminal interface), then paste back in all your
setup code, etc., Also, you can save variables as you go easily (via
the "save" command), and get back to where you were quickly.

"""

## This is commented out, since it's not recommended.  I really
## don't like crap that is both potentially insecure and will
## break on some setups.
## \subsubsection{Typesetting with Latex}
## If you have latex, gv, and the imagemagick programs (e.g., convert)
## installed on your system, you can do nice latex typesetting from
## within SAGE.
## \begin{enumerate}
## \item As usual the command \code{latex(obj)} outputs latex code
## to typeset obj.
## \item The command \code{view(obj)} creates an image representing
## the object, which you can copy and paste into other documents.
## \item If you preface a block with \code{\%latex} the rest of the
## block is typeset and the corresponding image appears.
## The input is also (mostly) hidden.  Use {\%latex_debug} to debug
## latex problems.
## \item If you preface a block with \code{\%slide} the rest of the
## block is typeset as a slide (bigger san serif font)
## and the corresponding image appears.  The input is again hidden.
## Use {\%slide_debug} for debugging.
## \end{enumerate}



###########################################################################
#       Copyright (C) 2006 William Stein <wstein@gmail.com>
#
#  Distributed under the terms of the GNU General Public License (GPL)
#                  http://www.gnu.org/licenses/
###########################################################################

import os
import shutil
import socket
import re           # regular expressions

# SAGE libraries
from   sage.structure.sage_object import SageObject, load
from   sage.misc.viewer     import browser
from   sage.misc.misc       import alarm, cancel_alarm
from   sage.server.misc import print_open_msg

# SAGE Notebook
import css          # style
import js           # javascript
import server       # web server
import worksheet    # individual worksheets (which make up a notebook)
import config       # internal configuration stuff (currently, just keycodes)
import keyboards    # keyboard layouts

MAX_WORKSHEETS = 4096  # do not change this willy nilly; that would break existing notebooks (and there is no reason to).
MAX_HISTORY_LENGTH = 500
WRAP_NCOLS = 80

JSMATH = True

def open_page(address, port):
    cmd = '%s http://%s:%s 1>&2 >/dev/null &'%(browser(), address, port)
    os.system(cmd)

class Notebook(SageObject):
<<<<<<< HEAD
    def __init__(self, dir='sage_notebook', username=None,
                 password=None, color='default', system=None,
                 show_debug = False, log_server=False, address='localhost',
                 port=8000, secure=True):
=======
    def __init__(self,
                 dir='sage_notebook',
                 system=None,
                 show_debug = False,
                 log_server=False,
                 server_pool = []):
>>>>>>> e8576681
        self.__dir = dir
        self.__server_pool = server_pool
        self.set_system(system)
        self.__worksheets = {}
        self.__load_defaults()
        self.__filename      = '%s/nb.sobj'%dir
        self.__worksheet_dir = '%s/worksheets'%dir
        self.__object_dir    = '%s/objects'%dir
        self.__makedirs()
        self.__next_worksheet_id = 0
        self.__history = []
        self.__history_count = 0
        self.__log_server = log_server #log all POST's and GET's
        self.__server_log = [] #server log list
        W = self.create_new_worksheet('Worksheet 1')
        self.__default_worksheet = W
        self.__show_debug = show_debug
        self.save()

    def server_pool(self):
        try:
            return self.__server_pool
        except AttributeError:
            self.__server_pool = []
            return []

    def set_server_pool(self, servers):
        self.__server_pool = servers

    def get_server(self):
        P = self.server_pool()
        if len(P) == 0:
            return None
        try:
            i = (self.__server_number + 1)%len(P)
        except AttributeError:
            self.__server_number = 0
            i = 0
        return P[i]

    def system(self):
        try:
            return self.__system
        except AttributeError:
            self.__system = None
            return None

    def set_system(self, system):
        if system == 'sage':
            self.__system = None
        elif system:  # don't change if it is None
            self.__system = system

    def color(self):
        try:
            return self.__color
        except AttributeError:
            self.__color = 'default'
            return self.__color

    def set_color(self,color):
        self.__color = color

    def set_directory(self, dir):
        if dir == self.__dir:
            return
        self.__dir = dir
        self.__filename = '%s/nb.sobj'%dir
        self.__worksheet_dir = '%s/worksheets'%dir
        self.__object_dir = '%s/objects'%dir
        for W in self.__worksheets.itervalues():
            W.set_notebook(self)

    def add_to_history(self, input_text):
        H = self.history()
        H.append(input_text)
        while len(H) > self.max_history_length():
            del H[0]

    def history_count_inc(self):
        self.__history_count += 1

    def history_count(self):
        return self.__history_count

    def server_log(self):
        return self.__server_log

    def log_server(self):
        return self.__log_server

    def set_log_server(self, log_server):
        self.__log_server = log_server

    def history(self):
        try:
            s = self.__history
        except AttributeError:
            self.__history = []
            s = self.__history
        return s

    def history_text(self):
        return '\n\n'.join([H.strip() for H in self.history()])

    def history_html(self):
        t = self.history_text()
        t = t.replace('<','&lt;')
        s = '<head>\n'
        s += '<title>SAGE Input History</title>\n'
        s += '</head>\n'
        s += '<body>\n'
        s += '<pre>' + t + '</pre>\n'
        s += '<a name="bottom"></a>\n'
        s += '<script type="text/javascript"> window.location="#bottom"</script>\n'
        s += '</body>\n'
        return s


    def history_with_start(self, start):
        n = len(start)
        return [x for x in self.history() if x[:n] == start]

    def export_worksheet(self, worksheet_filename, filename):
        W = self.get_worksheet_with_filename(worksheet_filename)
        W.save()
        cmd = 'cd %s && tar -jcf %s.sws "%s" && mv %s.sws ..'%(
            self.__worksheet_dir,
            filename, W.filename(), filename)
        print cmd
        os.system(cmd)

    def plain_text_worksheet_html(self, name, prompts=True):
        W = self.get_worksheet_with_filename(name)
        t = W.plain_text(prompts = prompts)
        t = t.replace('<','&lt;')
        s = '<head>\n'
        s += '<title>SAGE Worksheet: %s</title>\n'%W.name()
        s += '</head>\n'
        s += '<body>\n'
        s += '<pre>' + t + '</pre>'
        s += '</body>\n'
        return s

    def tmpdir(self):
        d = '%s/tmp'%self.__dir
        if os.path.exists(d):
            os.system('rm -rf "%s"'%d)
        if not os.path.exists(d):
            os.makedirs(d)
        return d

    def import_worksheet(self, filename):
        # TODO -- this is broken -- it does *not* work if you
        # upload a worksheet with the same name as an existing worksheet,
        # though somebody thinks they wrote it to do that.
        # The problem is that changing the worksheet name is not
        # enough -- one must also change the worksheet id.
        # One should get rid of the id stuff, maybe.  For now,
        # we raise an error if the worksheet name is already used.
        if not os.path.exists(filename):
            raise ValueError, "no file %s"%filename
        if filename[-4:] != '.sws':
            raise ValueError, "file %s must have extension sws."%filename
        tmp = self.tmpdir()
        cmd = 'cd %s; tar -jxf %s'%(tmp, os.path.abspath(filename))
        print cmd
        os.system(cmd)
        try:
            D = os.listdir(tmp)[0]
        except IndexError:
            raise ValueError, "invalid worksheet"
        worksheet = load('%s/%s/%s.sobj'%(tmp,D,D), compress=False)
        names = self.worksheet_names()
        if D in names:
            raise ValueError, "Worksheet with given name already defined."
            m = re.match('.*?([0-9]+)$',D)
            if m is None:
                n = 0
            else:
                n = int(m.groups()[0])
            while "%s%d"%(D,n) in names:
                n += 1
            cmd = 'mv %s/%s/%s.sobj %s/%s/%s%d.sobj'%(tmp,D,D,tmp,D,D,n)
            print cmd
            os.system(cmd)
            cmd = 'mv %s/%s %s/%s%d'%(tmp,D,tmp,D,n)
            print cmd
            os.system(cmd)
            D = "%s%d"%(D,n)
            worksheet.set_name(D)
        print D
        S = self.__worksheet_dir
        cmd = 'rm -rf "%s/%s"'%(S,D)
        print cmd
        os.system(cmd)
        cmd = 'mv %s/%s %s/'%(tmp, D, S)
        print cmd
        os.system(cmd)
        new_id = None
        id = worksheet.id()
        for W in self.__worksheets.itervalues():
            if W.id() == id:
                new_id = self.__next_worksheet_id
                self.__next_worksheet_id += 1
                break
        worksheet.set_notebook(self, new_id)
        name = worksheet.name()
        self.__worksheets[name] = worksheet
        return worksheet

    # unpickled, no worksheets will think they are
    # being computed, since they clearly aren't (since
    # the server just started).
    def set_not_computing(self):
        for W in self.__worksheets.values():
            W.set_not_computing()

    def set_debug(self,show_debug):
        self.__show_debug = show_debug

    def default_worksheet(self):
        return self.__default_worksheet

    def directory(self):
        if not os.path.exists(self.__dir):
            # prevent "rm -rf" accidents.
            os.makedirs(self.__dir)
        return self.__dir

    def DIR(self):
        """
        Return the absolute path to the directory that contains
        the SAGE Notebook directory.
        """
        P = os.path.abspath('%s/..'%self.__dir)
        if not os.path.exists(P):
            # prevent "rm -rf" accidents.
            os.makedirs(P)
        return P

    def max_history_length(self):
        try:
            return self.__defaults['max_history_length']
        except KeyError:
            return MAX_HISTORY_LENGTH

    def __load_defaults(self):
        # in future this will allow override by a file, and
        # can be set by user via web interface
        self.__defaults = {'cell_input_color':'#0000000',
                           'cell_output_color':'#0000EE',
                           'word_wrap_cols':int(WRAP_NCOLS),
                           'max_history_length':MAX_HISTORY_LENGTH}

    def worksheet_directory(self):
        return self.__worksheet_dir

    def object_directory(self):
        O = self.__object_dir
        if not os.path.exists(O):
            os.makedirs(O)
        return O

    def objects(self):
        L = [x[:-5] for x in os.listdir(self.object_directory())]
        L.sort()
        return L

    def object_list_html(self):
        m = max([len(x) for x in self.objects()] + [30])
        s = []
        a = '<a href="/%s.sobj" class="object_name">\n'
        for name in self.objects():
            s.append(a%name + name + '</a>\n')  # '&nbsp;'*(m-len(name)) +
        return '<br>\n'.join(s)

    def defaults(self):
        return self.__defaults

    def authorize(self, auth):
        """
        Returns True if auth is the correct authorization.
        """
        a = self.auth_string()
        if a == ':':
            return True
        return a == auth

    def auth_string(self):
        try:
            return self.__auth
        except AttributeError:
            self.__auth = ":"
        return self.__auth

    def set_auth(self, username, password):
        self.__auth = '%s:%s'%(username, password)

    def __makedirs(self):
        if not os.path.exists(self.__dir):
            os.makedirs(self.__dir)
        if not os.path.exists(self.__worksheet_dir):
            os.makedirs(self.__worksheet_dir)
        if not os.path.exists(self.__object_dir):
            os.makedirs(self.__object_dir)

    def worksheet_ids(self):
        return set([W.id() for W in self.__worksheets.itervalues()])

    def create_new_worksheet(self, name='untitled', passcode=''):
        if name in self.__worksheets.keys():
            return self.__worksheets[name]
        name = str(name)
        passcode = str(passcode)
        wids = self.worksheet_ids()
        id = 0
        while id in wids:
            id += 1

        if id >= MAX_WORKSHEETS:
            raise ValueError, 'there can be at most %s worksheets'%MAX_WORKSHEETS
        self.__next_worksheet_id += 1
        W = worksheet.Worksheet(name, self, id, system=self.system(), passcode=passcode)
        self.__worksheets[name] = W
        return W

    def delete_worksheet(self, name):
        """
        Delete the given worksheet and remove its name from the
        worksheet list.
        """
        if not (name in self.__worksheets.keys()):
            raise KeyError, "Attempt to delete missing worksheet"
        W = self.__worksheets[name]
        cmd = 'rm -rf "%s"'%(W.directory())
        print cmd
        os.system(cmd)

        del self.__worksheets[name]
        if len(self.__worksheets) == 0:
            return self.create_new_worksheet('_scratch_')
        else:
            return self.__worksheets[self.__worksheets.keys()[0]]

    def worksheet_names(self):
        W = self.__worksheets.keys()
        W.sort()
        return W

    def worksheet_html(self, name, do_print=False):
        W = self.get_worksheet_with_filename(name)
        s = '<head>\n'
        s += '<title>SAGE Worksheet: %s</title>\n'%W.name()
        if do_print:
            s += '<script type="text/javascript" src="/javascript/jsmath/jsMath.js"></script>\n'
        s += '<script type="text/javascript" src="/javascript/main.js"></script>\n'
        s += '<link rel=stylesheet href="/css/main.css">\n'
        s += '</head>\n'
        s += '<body>\n'
        s += W.html(include_title=False, do_print=do_print)
        if do_print:
            s += '<script type="text/javascript">jsMath.Process();</script>\n'
        s += '\n</body>\n'
        return s

    def get_worksheet_with_name(self, name):
        return self.__worksheets[name]

    def get_worksheet_with_id(self, id):
        """
        Get the worksheet with given id, which is either a name or the id number.
        If there is no such worksheet, a KeyError is raised.

        INPUT:
            id -- something that identifies a worksheet.
                 string -- use worksheet with that name or filename.
                 None -- use the default worksheet.
                 string int -- something that coerces to an integer; worksheet with that number

        OUTPUT:
            a worksheet.
        """
        if id is None:
            return self.default_worksheet()
        try:
            id = int(id)
            for W in self.__worksheets.itervalues():
                if W.id() == id:
                    return W
        except ValueError:
            id = str(id).lower()
            for W in self.__worksheets.itervalues():
                if W.name().lower() == id or W.filename().lower() == id:
                    return W
        raise KeyError, 'no worksheet %s'%id

    def get_worksheet_with_filename(self, filename):
        if id != None:
            for W in self.__worksheets.itervalues():
                if W.filename() == filename:
                    return W
        raise KeyError, "no such worksheet %s"%filename

    def get_worksheet_that_has_cell_with_id(self, id):
        worksheet_id = id // MAX_WORKSHEETS
        return self.get_worksheet_with_id(worksheet_id)

    def save(self, filename=None):
        print "-"*70

        if filename is None:
            F = os.path.abspath(self.__filename)
            try:
                shutil.copy(F, F[:-5] + '-backup.sobj')
            except IOError:
                pass
            F = os.path.abspath(self.__filename)
        else:
            F = os.path.abspath(filename)

        print "Saving notebook to '%s'..."%F
        D, _ = os.path.split(F)
        if not os.path.exists(D):
            os.makedirs(D)
        SageObject.save(self, F, compress=False)
        print "Press control-C to stop the notebook server."
        print "-"*70

    # TODO -- Delete this function
##     def start(self, port=8000, address='localhost',
##                     max_tries=128, open_viewer=False,
##                     jsmath=False):
##         global JSMATH
##         JSMATH = jsmath
##         tries = 0
##         port = int(port)
##         max_tries = int(max_tries)
##         while True:
##             try:
##                 notebook_server = server.NotebookServer(self,
##                          port, address)
##             except socket.error, msg:
##                 print msg
##                 port += 1
##                 tries += 1
##                 if tries > max_tries:
##                     print "Not trying any more ports.  Probably your network is down."
##                     break
##                 print "Trying next port (=%s)"%port
##             else:
##                 break

##         print_open_msg(address, port)
##         print "WARNING: The SAGE Notebook works best with ** Firefox/Mozilla **."

##         f = file('%s/pid'%self.directory(), 'w')
##         f.writelines(["%d\n"%os.getpid(), str(port)])
##         f.close()

##         if open_viewer:
##             open_page(address, port)
##         while True:
##             try:
##                 notebook_server.serve()
##             except KeyboardInterrupt, msg:
##                 break
##             except Exception, msg:
##                 print msg
##                 print "Automatically restarting server."
##             else:
##                 break
##         self.save()
##         self.quit()
##         self.save()

    def quit(self):
        for W in self.__worksheets.itervalues():
            W.quit()

    def delete_doc_browser_worksheets(self):
        names = self.worksheet_names()
        for n in self.__worksheets.keys():
            if n.startswith('doc_browser'):
                self.delete_worksheet(n)

    def worksheet_list_html(self, current_worksheet=None):
        s = []
        names = self.worksheet_names()
        m = max([len(x) for x in names] + [30])
        for n in names:
            if n.startswith('doc_browser'): continue
            W = self.__worksheets[n]
            if W == current_worksheet:
                cls = 'worksheet_current'
            else:
                cls = 'worksheet_other'
            if W.computing():
                cls += '_computing' # actively computing
            name = W.name()
            name += ' (%s)'%len(W)
            name = name.replace(' ','&nbsp;')
            txt = '<a class="%s" onMouseOver="show_worksheet_menu(%s)" href="/ws/%s">%s</a>'%(
                cls,W.id(), W.filename(),name)
            s.append(txt)
        return '<br>'.join(s)

    def _doc_html_head(self, worksheet_id, css_href):
        if worksheet_id is not None:
            worksheet = self.get_worksheet_with_id(worksheet_id)
            head = '\n<title>%s (%s)</title>'%(worksheet.name(), self.directory())
        else:
            head = '\n<title>SAGE Notebook | Welcome</title>'
        head += '\n<script  type="text/javascript" src="/javascript/main.js"></script>\n'
        head += '\n<link rel=stylesheet href="/css/main.css" type="text/css" id="main_css">\n'

        if css_href:
            head += '\n<link rel=stylesheet type="text/css" href=%s>\n'%(css_href)

        if JSMATH:
            head += '<script type="text/javascript">jsMath = {Controls: {cookie: {scale: 125}}}</script>\n'
            #head += '<script type="text/javascript" src="/jsmath/plugins/spriteImageFonts.js"></script>\n'
            head +=' <script type="text/javascript" src="/jsmath/plugins/noImageFonts.js"></script>\n'
            head += '<script type="text/javascript" src="/jsmath/jsMath.js"></script>\n'
            head += "<script type='text/javascript'>jsMath.styles['#jsMath_button'] = jsMath.styles['#jsMath_button'].replace('right','left');</script>\n"

        #head += '<script type="text/javascript">' + js.javascript() + '</script>\n'
        return head

    def _doc_html_body(self, worksheet_id):
        worksheet = self.get_worksheet_with_id(worksheet_id)
        main_body = worksheet.html(authorized = True, confirm_before_leave=False)

        vbar = '<span class="vbar"></span>'

        body = ''
        body += '<div class="top_control_bar">\n'
        body += '  <span class="banner"><a class="banner" href="http://www.sagemath.org">'
        body += '  <img src="/images/sagelogo.png" alt="SAGE"></a></span>\n'
        body += '  <span class="control_commands" id="cell_controls">\n'
        body += '    <a class="history_link" onClick="history_window()">Log</a>' + vbar
        body += '    <a class="help" onClick="show_help_window()">Help</a>' + vbar
        # body += '    <a class="slide_mode" onClick="slide_mode()">Slideshow</a>'
        body += '  </span>\n'

        #these divs appear in backwards order because they're float:right
        body += '  <div class="hidden" id="slide_controls">\n'
        body += '    <div class="slideshow_control">\n'
        body += '      <a class="slide_arrow" onClick="slide_next()">&gt;</a>\n'
        body += '      <a class="slide_arrow" onClick="slide_last()">&gt;&gt;</a>\n' + vbar
        body += '      <a class="cell_mode" onClick="cell_mode()">Worksheet</a>\n'
        body += '    </div>\n'
        body += '    <div class="slideshow_progress" id="slideshow_progress" onClick="slide_next()">\n'
        body += '      <div class="slideshow_progress_bar" id="slideshow_progress_bar">&nbsp;</div>\n'
        body += '      <div class="slideshow_progress_text" id="slideshow_progress_text">&nbsp;</div>\n'
        body += '    </div>\n'
        body += '    <div class="slideshow_control">\n'
        body += '      <a class="slide_arrow" onClick="slide_first()">&lt;&lt;</a>\n'
        body += '      <a class="slide_arrow" onClick="slide_prev()">&lt;</a>\n'
        body += '    </div>\n'
        body += '  </div>\n'

        body += '</div>\n'
        body += '\n<div class="slideshow" id="worksheet">\n'

        body += main_body + '\n</div>\n'

        # The blank space given by '<br>'*15  is needed so the input doesn't get
        # stuck at the bottom of the screen. This could be replaced by a region
        # such that clicking on it creates a new cell at the bottom of the worksheet.
        body += '<br>'*15
        body += '\n</div>\n'

        body += '<span class="pane" id="left_pane"><table bgcolor="white"><tr><td>\n'
        body += '</td></tr></table></span>\n'

        body += '  <div class="worksheet_list" id="worksheet_list">%s</div>\n'%self.worksheet_list_html(worksheet)
        body += '<script type="text/javascript">focus(%s)</script>\n'%(worksheet[0].id())
        body += '<script type="text/javascript">jsmath_init();</script>\n'
        body += '<script type="text/javascript">worksheet_locked=false;</script>'

        if worksheet.computing():
            # Set the update checking back in motion.
            # body += '<script type="text/javascript"> active_cell_list = %r; \n'%worksheet.queue_id_list()
            # body += 'for(var i = 0; i < active_cell_list.length; i++)'
            # body += '    cell_set_running(active_cell_list[i]); \n'
            # body += 'start_update_check(); </script>\n'
            body += '<script type="text/javascript">sync_active_cell_list();</script>'
        return body

    def _html_head(self, worksheet_id):
        if worksheet_id is not None:
            worksheet = self.get_worksheet_with_id(worksheet_id)
            head = '\n<title>%s (%s)</title>'%(worksheet.name(), self.directory())
        else:
            head = '\n<title>SAGE Notebook | Welcome</title>'
        head += '\n<script type="text/javascript" src="/javascript/main.js"></script>\n'
        head += '\n<link rel=stylesheet href="/css/main.css" type="text/css">\n'

        if JSMATH:
            head += '<script type="text/javascript">jsMath = {Controls: {cookie: {scale: 115}}}</script>\n'
            head +=' <script type="text/javascript" src="/javascript/jsmath/plugins/noImageFonts.js"></script>\n'
            head += '<script type="text/javascript" src="/javascript/jsmath/jsMath.js"></script>\n'
            head += "<script type='text/javascript'>jsMath.styles['#jsMath_button'] = jsMath.styles['#jsMath_button'].replace('right','left');</script>\n"

        head +=' <script type="text/javascript" src="/javascript/highlight/prettify.js"></script>\n'
        head += '<link rel=stylesheet href="/css/highlight/prettify.css" type="text/css">\n'

        return head

    def _html_body(self, worksheet_id, show_debug=False, worksheet_authorized=False):
        if worksheet_id is None or worksheet_id == '':
            main_body = '<div class="worksheet_title">Welcome to the SAGE Notebook</div>\n'
            if os.path.isfile(self.directory() + "/index.html"):
                splash_file = open(self.directory() + "/index.html")
                main_body+= splash_file.read()
                splash_file.close()
            else:
                dir = os.path.abspath('%s'%self.directory())
                main_body+= "<br>&nbsp;&nbsp;&nbsp;SAGE Notebook running from <tt>%s</tt>."%dir
                main_body+= self.help_window()
                main_body += "&nbsp;&nbsp;&nbsp;Create a file <tt>%s/index.html</tt> to replace this splash page.<br>"%(dir)
            interrupt_class = "interrupt_grey"
            worksheet = None
        else:
            if not worksheet_authorized:
                return """
<form method="POST" action="https://localhost:8000/login">
Username: <input type="text" name="email" size="15" />
Password: <input type="password" name="password" size="15" />
<br />
<div align="center">
<p><input type="submit" value="Login" /></p>  </div> </form><br /><br />
"""

            worksheet = self.get_worksheet_with_id(worksheet_id)
            if worksheet.computing():
                interrupt_class = "interrupt"
            else:
                interrupt_class = "interrupt_grey"
            main_body = worksheet.html(authorized = worksheet_authorized)

        add_new_worksheet_menu = """
             <div class="add_new_worksheet_menu" id="add_worksheet_menu">
             <input id="new_worksheet_box" class="add_new_worksheet_menu"
                    onKeyPress="if(is_submit(event)) process_new_worksheet_menu_submit();"></input><br>
             <button class="add_new_worksheet_menu"  onClick="process_new_worksheet_menu_submit();">New</button>
             </div>
        """
                    #<button class="add_new_worksheet_menu" onClick="hide_add_new_worksheet_menu()">Cancel</button>

        delete_worksheet_menu = """
             <div class="delete_worksheet_menu" id="delete_worksheet_menu">
             <input id="delete_worksheet_box" class="delete_worksheet_menu"
                    onKeyPress="if(is_submit(event)) process_delete_worksheet_menu_submit();"></input>
             <button class="delete_worksheet_menu" onClick="process_delete_worksheet_menu_submit();">delete</button>
             &nbsp;&nbsp;&nbsp;<span class="X" onClick="hide_delete_worksheet_menu()">X</span>
             </div>
        """

        vbar = '<span class="vbar"></span>'

        body = ''

        body += '<div class="top_control_bar">\n'
        body += '  <span class="banner"><a class="banner" target="_new" href="http://www.sagemath.org">'
        body += '  <img src="/images/sagelogo.png" alt="SAGE"></a></span>\n'
        body += '  <span class="control_commands" id="cell_controls">\n'
        body += '    <a class="history_link" onClick="history_window()">Log</a>' + vbar
        body += '    <a class="help" onClick="show_help_window()">Help</a>' + vbar
        body += '    <a href="/doc">Documentation</a>' + vbar
        body += '     <a href="/upload" class="upload_worksheet">Upload</a>'
        body += '  </span>\n'

        #these divs appear in backwards order because they're float:right
        body += '  <div class="hidden" id="slide_controls">\n'
        body += '    <div class="slideshow_control">\n'
        body += '      <a class="slide_arrow" onClick="slide_next()">&gt;</a>\n'
        body += '      <a class="slide_arrow" onClick="slide_last()">&gt;&gt;</a>\n' + vbar
        body += '      <a class="cell_mode" onClick="cell_mode()">Show Full Worksheet</a>\n'
        body += '    </div>\n'
        body += '    <div class="slideshow_progress" id="slideshow_progress" onClick="slide_next()">\n'
        body += '      <div class="slideshow_progress_bar" id="slideshow_progress_bar">&nbsp;</div>\n'
        body += '      <div class="slideshow_progress_text" id="slideshow_progress_text">&nbsp;</div>\n'
        body += '    </div>\n'
        body += '    <div class="slideshow_control">\n'
        body += '      <a class="slide_arrow" onClick="slide_first()">&lt;&lt;</a>\n'
        body += '      <a class="slide_arrow" onClick="slide_prev()">&lt;</a>\n'
        body += '    </div>\n'
        body += '  </div>\n'

        body += '</div>\n'
        body += '\n<div class="worksheet" id="worksheet">\n'
        if self.__show_debug or show_debug:
            body += "<div class='debug_window'>"
            body += "<div class='debug_output'><pre id='debug_output'></pre></div>"
            body += "<textarea rows=5 id='debug_input' class='debug_input' "
            body += " onKeyPress='return debug_keypress(event);' "
            body += " onFocus='debug_focus();' onBlur='debug_blur();'></textarea>"
            body += "</div>"

        body += main_body + '\n</div>\n'

        # The blank space given by '<br>'*15  is needed so the input doesn't get
        # stuck at the bottom of the screen. This could be replaced by a region
        # such that clicking on it creates a new cell at the bottom of the worksheet.
        body += '<br>'*15
        body += '\n</div>\n'

        body += '<div class="left_pane_bar" id="left_pane_bar" onClick="toggle_left_pane();"></div>\n'
        body += '<span class="pane" id="left_pane"><table bgcolor="white"><tr><td>\n'
        endpanespan = '</td></tr></table></span>\n'

        body += '  <div class="worksheets_topbar">'
        body += '     <b>Worksheets</b> '
        body += '&nbsp;&nbsp;&nbsp;&nbsp;&nbsp;<a class="left_panel_hide" onClick="toggle_left_pane()" class="worksheets_button" id="worksheets_button">Hide</a>'
        body += '<br></div>'
        body +=    add_new_worksheet_menu
        body += '  <div class="worksheet_list" id="worksheet_list">%s</div>\n'%self.worksheet_list_html(worksheet)

        if worksheet is None:
            return body + endpanespan

        body += '<script type="text/javascript">focus(%s)</script>\n'%(worksheet[0].id())
        body += '<script type="text/javascript">jsmath_init();</script>\n'

        if worksheet_authorized:
            body += '<script type="text/javascript">worksheet_locked=false;</script>'
        else:
            body += '<script type="text/javascript">worksheet_locked=true;</script>'

        if worksheet.computing():
            # Set the update checking back in motion.
            body += '<script type="text/javascript"> active_cell_list = %r; \n'%worksheet.queue_id_list()
            body += 'for(var i = 0; i < active_cell_list.length; i++)'
            body += '    cell_set_running(active_cell_list[i]); \n'
            body += 'start_update_check(); </script>\n'

        #body += '<script type="text/javascript">toggle_left_pane()</script>'
        return body

    def edit_window(self, worksheet):
        """
        Return a window for editing worksheet.

        INPUT:
            worksheet -- a worksheet
        """
        t = worksheet.edit_text()
        t = t.replace('<','&lt;')
        body_html = ''
        body_html += '<h1 class="edit">SAGE Notebook: Editing Worksheet "%s"</h1>\n'%worksheet.name()
        body_html += """<b>Warnings:</b> You cannot undo after you save changes (yet).  All graphics will be deleted when you save.<br><br>"""
        body_html += '<form method="post" action="save" enctype="multipart/form-data">\n'
        body_html += '<input type="submit" value="Save Changes" name="button_save"/>\n'
        #body_html += '<input type="submit" value="Preview" name="button_preview"/>\n'
        body_html += '<input type="submit" value="Cancel" name="button_cancel"/>\n'
        body_html += '<textarea class="edit" id="cell_intext" rows="30" name="textfield">'+t+'</textarea>'
        body_html += '</form>'
        body_html += """The format is as follows: <pre>
Arbitrary HTML
{{{
Input
///
Output
}}}
Arbitrary HTML
{{{
Input
///
Output
}}}
...
</pre>"""


        s = """
        <!DOCTYPE HTML PUBLIC "-//W3C//DTD HTML 4.01 Transitional//EN" "http://www.w3.org/TR/html4/loose.dtd">
        <html><head><title>SAGE Wiki cell text </title>
        <style type="text/css">

        textarea.edit {
            font-family: courier, monospace;
            font-size:12pt;
            border: 1px solid #8cacbb;
            color: black;
            background-color: white;
            padding: 3px;
            width: 100%%;
            margin-top: 0.5em;
        }
        </style>

        <script type="text/javascript"> <!--

        %s

        function get_element(id) {
            if(document.getElementById)
                return document.getElementById(id);
            if(document.all)
                return document.all[id];
            if(document.layers)
                return document.layers[id];
        }

        function get_cell_list() {
            return window.opener.get_cell_list()
        }

        function send_doc_html() {
            var cell_id_list = get_cell_list();
            var num = cell_id_list.length;
            var lastid = cell_id_list[num-1];
            var doc_intext = get_element('cell_intext').value; /*for testing doc_html*/
            window.opener.upload_doc_html(lastid,doc_intext);
        }

        function send_cell_text() {
            var cell_id_list = get_cell_list();
            var num = cell_id_list.length;
            var lastid = cell_id_list[num-1];
            var cell_intext = get_element('cell_intext').value;
            window.opener.upload_cell_text(lastid,cell_intext);
        }

        function send_to_ws(do_eval) {
            var f = send_to_ws_callback;
            if (do_eval)
                f = send_to_ws_eval_callback;
            async_request('/delete_cell_all',f, "worksheet_id="+window.opener.get_worksheet_id());
        }

        function send_to_ws_callback(status, response_text) {
            window.opener.cell_delete_all_callback(status, response_text);
            var cell_intext = get_element('cell_intext').value;
            window.opener.insert_cells_from_wiki(cell_intext, false);
        }

        function send_to_ws_eval_callback(status, response_text) {
            window.opener.cell_delete_all_callback(status, response_text);
            var cell_intext = get_element('cell_intext').value;
            window.opener.insert_cells_from_wiki(cell_intext, true);
        }


        function clear_wiki_window() {
            get_element('cell_intext').value = ' ';
        }
        --></script></head>
        <body>%s
        </body></html>"""%(js.async_lib(), body_html)

        return s

    def help_window(self):
        try:
            return self._help_window
        except AttributeError:
            pass
        help = [
            ('Full Text Search of Docs and Source', 'Search the SAGE documentation by typing <pre>search_doc("my query")</pre> in an input cell and press shift-enter.  Search the source code of SAGE by typing <pre>search_src("my query")</pre> and pressing shift-enter.  Arbitrary regular expressions are allowed as queries.'),
            ('HTML', 'Begin an input block with %html and it will be output as HTML.  Use the &lt;sage>...&lt;/sage> tag to do computations in an HTML block and have the typeset output inserted.  Use &lt;$>...&lt;/$> and &lt;$$>...&lt;/$$> to insert typeset math in the HTML block.  This does <i>not</i> require latex.'),
            ('Shell', 'Begin a block with %sh to have the rest of the block evaluated as a shell script.  The current working directory is maintained.'),
            ('Autoevaluate Cells on Load', 'Any cells with "#auto" in the input is automatically evaluated when the worksheet is first opened.'),
            ('Create New Worksheet', "Use the menu on the left, or simply put a new worksheet name in the URL, e.g., if your notebook is at http://localhost:8000, then visiting http://localhost:8000/tests will create a new worksheet named tests."),
               ('Evaluate Input', 'Press shift-enter.  You can start several calculations at once.  If you press alt-enter instead, then a new cell is created after the current one.'),
                ('Timed Evaluation', 'Type "%time" at the beginning of the cell.'),
                ('Evaluate all Cells', 'Click <u>Eval All</u> in the upper right.'),
                ('Evaluate Cell using <b>GAP, Singular, etc.', 'Put "%gap", "%singular", etc. as the first input line of a cell; the rest of the cell is evaluated in that system.'),
                ('Typeset a Cell', 'Make the first line of the cell "%latex". The rest of the cell should be the body of a latex document.  Use \\sage{expr} to access SAGE from within the latex.  Evaluated typeset cells hide their input.  Use "%latex_debug" for a debugging version.  You must have latex for this to work.'),
               ('Typeset a slide', 'Same as typesetting a cell but use "%slide" and "%slide_debug"; will use a large san serif font.  You must have latex for this to work.'),
                ('Typesetting', 'Type "latex(objname)" for latex that you can paste into your paper.  Type "view(objname)" or "show(objname)", which will display a nicely typeset image (using javascript!).  You do <i>not</i> need latex for this to work.  Type "lprint()" to make it so output is often typeset by default.'),
                ('Move between cells', 'Use the up and down arrows on your keyboard.'),
                ('Interrupt running calculations',
                 'Click <u>Interrupt</u> in the upper right or press escape in any input cell. This will (attempt) to interrupt SAGE by sending many interrupts for several seconds; if this fails, it restarts SAGE (your worksheet is unchanged, but your session is reset).'),
                ('Tab completion', 'Press tab while the cursor is on an identifier. On some web browsers (e.g., Opera) you must use control-space instead of tab.'),
                ('Print worksheet', 'Click the print button.'),
                ('Help About',
                 'Type ? immediately after the object or function and press tab.'),
                ('Source Code',
                 'Put ?? after the object and press tab.'),
                ('Hide Cell Input',
                 'Put %hide at the beginning of the cell.  This can be followed by %gap, %latex, %maxima, etc.  Note that %hide must be first.  From the edit screen, use %hideall to hide a complete cell.'),
                ('Documentation',
                 'Click on <a href="/doc_browser?/?index.html">Documentation</a> in the upper right to browse the SAGE tutorial, reference manual, and other documentation.'),
                ('Insert New Cell',
                 'Put mouse between an output and input until the horizontal line appears and click.  If you press Alt-Enter in a cell, the cell is evaluated and a new cell is inserted after it.'),
                ('Delete Cell',
                 'Delete cell contents the press backspace.'),
                ('Text of Worksheet', 'Click the <u>Text</u> and <u>Doctext</u> links, which are very useful if you need to cut and paste chunks of your session into email or documentation.'),
                ('History', 'Click the <u>History</u> link for a history of commands entered in any worksheet of this notebook.  This appears in a popup window, which you can search (control-F) and copy and paste from.'),
                ('Hide/Show Output', 'Click on the left side of output to toggle between hidden, shown with word wrap, and shown without word wrap.'),
                ('Hide/Show All Output', 'Click <u>Hide</u> in the upper right to hide <i>all</i> output. Click <u>Show</u> to show all output.'),
                ('Variables',
                 'All variables and functions that you create during this session are listed on the left.  Even predefined variables that you overwrite will appear.'),
                ('Objects',
                 'All objects that you save in <i>any worksheet</i> are listed on the left.  Use "save(obj, name)" and "obj = load(name)" to save and load objects.'),
                ('Loading and Saving Sessions', 'Use "save_session name" to save all variables to an object with given name (if no name is given, defaults to name of worksheet).  Use "load_session name" to <i>merge</i> in all variables from a saved session.'),
                ('Loading and Saving Objects', 'Use "save obj1 obj2 ..." and "load obj1 obj2 ...".  This allows very easy moving of objects from one worksheet to another, and saving of objects for later use.'),
                ('Loading SAGE/Python Scripts', 'Use "load filename.sage" and "load filename.py".  Load is relative to the path you started the notebook in.  The .sage files are preparsed and .py files are not.   You may omit the .sage or .py extension.  Files may load other files.'),
                ('Attaching Scripts', 'Use "attach filename.sage" or "attach filename.py".  Attached files are automatically reloaded when the file changes.  The file $HOME/.sage/init.sage is attached on startup if it exists.'),
                ('Downloading and Uploading Worksheets',
                 'Click <u>Download</u> in the upper right to download a complete worksheet to a local .sws file, and click <a href="__upload__.html">Upload</a> to upload a saved worksheet to the notebook.  Note that <i>everything</i> that has been submitted is automatically saved to disk when you quit the notebook server (or type "%save_server" into a cell).'),
                ('Restart', 'Type "restart" to restart the SAGE interpreter for a given worksheet.  (You have to interrupt first.)'),
                ('Input Rules', "Code is evaluated by exec'ing (after preparsing).  Only the output of the last line of the cell is implicitly printed.  If any line starts with \"sage:\" or \">>>\" the entire block is assumed to contain text and examples, so only lines that begin with a prompt are executed.   Thus you can paste in complete examples from the docs without any editing, and you can write input cells that contains non-evaluated plain text mixed with examples by starting the block with \">>>\" or including an example."),
                ('Working Directory', 'Each block of code is run from its own directory.  The variable DIR contains the directory from which you started the SAGE notebook.  For example, to open a file in that directory, do "open(DIR+\'filename\')".'),
                ('Customizing the look', 'Learn about cascading style sheets (CSS), then create a file notebook.css in your $HOME/.sage directory.  Use "view source" on a notebook web page to see the CSS that you can override.'),
                ('Emacs Keybindings', 'If you are using GNU/Linux, you can change (or create) a <tt>.gtkrc-2.0</tt> file.  Add the line <tt>gtk-key-theme-name = "Emacs"</tt> to it.  See <a target="_blank" href="http://kb.mozillazine.org/Emacs_Keybindings_(Firefox)">this page</a> [mozillazine.org] for more details.'),
                ('More Help', 'Type "help(sage.server.notebook.notebook)" for a detailed discussion of the architecture of the SAGE notebook and a tutorial (or see the SAGE reference manual).'),
                ('Javascript Debugger', 'Type ?debug at the end of a worksheet url to enable the javascript debugger.  A pair of textareas will appear at the top of the worksheet -- the upper of which is for output, the lower is a direct interface to the page\'s javascript environment.  Type any eval()-able javascript into the input box and press shift+enter to execute it.  Type debug_append(str) to print to, and debug_clear() to clear the debug output window.'),
                ]

        help.sort()
        s = """
        <br><hr>
        <style>
        div.help_window {
            background-color:white;
            border: 3px solid #3d86d0;
            top: 10ex;
            bottom:10%;
            left:25%;
            right:15%;
            padding:2ex;
        }


        table.help_window {
            background-color:white;
            width:100%;
        }

        td.help_window_cmd {
            background-color: #f5e0aa;
            width:30%;
            padding:1ex;
            font-weight:bold;
        }

        td.help_window_how {
            padding:1ex;
            width:70%;
        }
        </style>
        <h1 align=center><font color='darkred'>SAGE</font> Notebook Quickstart</h1>
        <div class="help_window">

        A <i>worksheet</i> is an ordered list of SAGE calculations with output.
        A <i>session</i> is a worksheet and a set of variables in some state.
        A <i>notebook</i> is a collection of worksheets and saved objects.
        <br>
        <br>
        To get started with SAGE, <a href="doc_browser?/tut/?tut.html">view the tutorial</a>.
        <br><br>

        <table class="help_window">
        """
        for x, y in help:
            s += '<tr><td class="help_window_cmd">%s</td><td class="help_window_how">%s</td></tr>\n'%(x,y)
        s += '</table></div>'

        s +="""
        <br>
        AUTHORS: William Stein, Tom Boothby, and Alex Clemesha (with feedback from many people,
        especially Fernando Perez and Joe Wetherell).<br><br>
        LICENSE: All code included with the standard SAGE is <a href="/license.html">licensed
        either under the GPL or a GPL-compatible license</a>.
        <br>
        """
        self._help_window = s
        return s

    def upload_window(self):
        return """
          <!DOCTYPE HTML PUBLIC "-//W3C//DTD HTML 4.01 Transitional//EN" "http://www.w3.org/TR/html4/loose.dtd">
          <html>
            <head>
              <title>Upload File</title>
              <style>%s</style>
              <script type='text/javascript'>%s</script>
            </head>
            <body onLoad="if(window.focus) window.focus()">
              <div class="upload_worksheet_menu" id="upload_worksheet_menu">
              <h1><font size=+3 color="darkred">SAGE</font>&nbsp;&nbsp;&nbsp;&nbsp;<font size=+1>Upload your Worksheet</font></h1>
              <hr>
              <form method="POST" action="upload_worksheet"
                    name="upload" enctype="multipart/form-data">
              <table><tr>
              <td>
              Worksheet file:&nbsp&nbsp&nbsp </td>
              <td><input class="upload_worksheet_menu" size="40" type="file" name="fileField" id="upload_worksheet_filename"></input></td>
              </tr>
              <tr><td></td><td></td></tr>
              <tr>
              <td></td><td><input type="button" class="upload_worksheet_menu" value="Upload Worksheet" onClick="form.submit(); window.close();"></td>
              </tr>
              </form><br>
              </div>
            </body>
          </html>
         """%(css.css(self.color()),js.javascript())

    def doc_html(self,worksheet_id, css_href):
        try:
            W = self.get_worksheet_with_id(worksheet_id)
        except KeyError, msg:
            W = self.create_new_worksheet(worksheet_id)
            worksheet_id = W.id()
        head = self._doc_html_head(worksheet_id, css_href)
        body = self._doc_html_body(worksheet_id)
        if worksheet_id is not None:
           body += '<script type="text/javascript">worksheet_id="%s"; worksheet_filename="%s"; worksheet_name="%s"; toggle_left_pane(); </script>'%(worksheet_id, W.filename(), W.name())

        return """
        <!DOCTYPE HTML PUBLIC "-//W3C//DTD HTML 4.01 Transitional//EN" "http://www.w3.org/TR/html4/loose.dtd">
        <html>
        <head>%s</head>
        <body>%s</body>
        </html>
        """%(head, body)

    def html(self, worksheet_id=None, authorized=True,
                   show_debug=False, worksheet_authorized=True):
        if worksheet_id is None or worksheet_id == '':
            worksheet_id = None
            W = None
        else:
            try:
                W = self.get_worksheet_with_id(worksheet_id)
            except KeyError, msg:
                W = self.create_new_worksheet(worksheet_id)
                worksheet_id = W.id()

        if authorized:
            body = self._html_body(worksheet_id, show_debug=show_debug,
                                   worksheet_authorized=worksheet_authorized)
        else:
            body = self._html_authorize()


        head = self._html_head(worksheet_id)

        if worksheet_id is not None:
            head += '<script  type="text/javascript">worksheet_id="%s"; worksheet_filename="%s"; worksheet_name="%s";</script>'%(worksheet_id, W.filename(), W.name())

        return """
        <!DOCTYPE HTML PUBLIC "-//W3C//DTD HTML 4.01 Transitional//EN" "http://www.w3.org/TR/html4/loose.dtd">
        <html>
        <head>%s</head>
        <body>%s</body>
        </html>
        """%(head, body)

    def _html_authorize(self):
        return """
        <h1>SAGE Notebook Server</h1>
        <div id="mainbody" class="login">Sign in to the SAGE Notebook<br>
        <form>
        <table>
        <tr><td>
          <span class="username">Username:</span></td>
          <td><input name="username" class="username"
                      onKeyPress="if(is_submit(event)) login(username.value, password.value)"></td>
        </tr>
        <tr><td>
           <span class="password">Password:</span></td>
           <td><input name="password" class="username" type="password"
                      onKeyPress="if(is_submit(event)) login(username.value, password.value)"></td>
        </tr>
        <td>&nbsp</td>
        <td>
           <input type='button' onClick="login(username.value,password.value);" value="Sign in">
           </td></table>
                   </form></div>

        """

    def format_completions_as_html(self, cell_id, completions):
        if len(completions) == 0:
            return ''
        lists = []

        # compute the width of each column
        column_width = []
        for i in range(len(completions[0])):
            column_width.append(max([len(x[i]) for x in completions if i < len(x)]))

        for i in range(len(completions)):
            row = completions[i]
            for j in range(len(row)):
                if len(lists) <= j:
                    lists.append([])
                cell = """
   <li id='completion%s_%s_%s' class='completion_menu_two'>
    <a onClick='do_replacement(%s, "%s"); return false;'
       onMouseOver='this.focus(); select_replacement(%s,%s);'
    >%s</a>
   </li>"""%(cell_id, i, j, cell_id, row[j], i,j,
             row[j])
             #row[j] + '&nbsp;'*(column_width[j]-len(row[j])) )

                lists[j].append(cell)

        grid = "<ul class='completion_menu_one'>"
        for L in lists:
            s = "\n   ".join(L)
            grid += "\n <li class='completion_menu_one'>\n  <ul class='completion_menu_two'>\n%s\n  </ul>\n </li>"%s

        return grid + "\n</ul>"


import sage.interfaces.sage0
import time

<<<<<<< HEAD
def load_notebook(dir, username=None, password=None, color=None, system=None,
                  splashpage=None, address=None, port=None, secure=None):
=======
def load_notebook(dir, server_pool=[]):
>>>>>>> e8576681
    sobj = '%s/nb.sobj'%dir
    if os.path.exists(sobj):
        try:
            nb = load(sobj, compress=False)
        except:
            print "****************************************************************"
            print "  * * * WARNING   * * * WARNING   * * * WARNING   * * * "
            print "WARNING -- failed to load notebook data. Trying the backup file."
            print "****************************************************************"
            try:
                nb = load('%s/nb-backup.sobj'%dir, compress=False)
            except:
                print "Recovering from last op save failed."
                print "Trying save from last startup."
                nb = load('%s/nb-older-backup.sobj'%dir, compress=False)

        nb.delete_doc_browser_worksheets()
        nb.set_directory(dir)
        nb.set_not_computing()
    else:
        nb = Notebook(dir,server_pool=server_pool)

    nb.address = address
    nb.port = port
    nb.secure = secure
    return nb

## IMPORTANT!!! If you add any new input variable to notebook,
## you *must* similarly modify the restart_on_crash block
## at the beginning of the definition of notebook!!
def notebook(dir         ='sage_notebook',
             port        = 8000,
             address     = 'localhost',
             open_viewer = True,
             max_tries   = 10,
             username    = None,
             password    = None,
             color       = None,
             system      = None,
             jsmath      = True,
             show_debug  = False,
             splashpage  = True,
             warn        = True,
             ignore_lock = False,
             log_server = False,
             restart_on_crash = False,
             auto_restart = 1800,
             multisession = True):
    r"""
    Start a SAGE notebook web server at the given port.

    INPUT:
        dir -- (default: 'sage_notebook') name of the server directory; your
                sessions are saved in a directory with that name.  If
                you restart the server with that same name then it will
                restart in the state you left it, but with none of the
                variables defined (you have to re-eval blocks).
        port -- (default: 8000) port on computer where the server is served
        address -- (default: 'localhost') address that the server
                   will listen on
        open_viewer -- bool (default: True); if True, pop up a web browser at the URL
        max_tries -- (default: 10) maximum number of ports > port to try in
                     case given port can't be opened.
        username -- user name used for authenticated logins
        password -- password used for authenticated logins
        color -- string or pair of html colors, e.g.,
                    'gmail'
                    'grey'
                    ('#ff0000', '#0000ff')
        system -- (string) default computer algebra system to use for new
                  worksheets, e.g., 'maxima', 'gp', 'axiom', 'mathematica', 'macaulay2',
                  'singular', 'gap', 'octave', 'maple', etc.  (even 'latex'!)
        jsmath -- whether not to enable javascript typset output for math.
        debug -- whether or not to show a javascript debugging window
        splashpage -- whether or not to show a splash page when no worksheet is specified.
                      you can place a file named index.html into the notebook directory that
                      will be shown in place of the default.

        restart_on_crash -- if True (the default is False), the server
                      will be automatically restarted if it crashes in
                      any way.  Use this on a public servers that many
                      people might use, and which might be subjected
                      to intense usage.  NOTE: Log messages are only displayed
                      every 5 seconds in this mode.
        auto_restart -- if restart_on_crash is True, always restart
                      the server every this many seconds.
        multisession -- (default: True) The default is for there to be
                       one sage session for each worksheet.  If this
                       is False, then there is just one global SAGE
                       session, like with Mathematica.

    NOTES:

    When you type \code{notebook(...)}  you start a web server on the
    machine you type that command on.  You don't connect to another
    machine.  So do this if you want to start a SAGE notebook
    accessible from anywhere:

    \begin{enumerate}
    \item Figure out the external address of your server, say
          'www.sagemath.org', for example.
    \item On your server, type
        notebook('mysession', address='www.sagemath.org')
    \item Assuming you have permission to open a port on that
       machine, it will startup and display a URL, e.g.,
           \url{http://www.sagemath.org:8000}
       Note this URL.
    \item Go to any computer in the world (!), or at least
       behind your firewall, and use any web browser to
       visit the above URL.  You're using \sage.
    \end{enumerate}

    \note{There are no security precautions in place \emph{yet}!  If
    you open a server as above, and somebody figures this out, they
    could use their web browser to connect to the same sage session,
    and type something nasty like \code{os.system('cd; rm -rf *')}
    and your home directory would be hosed.   I'll be adding an
    authentication screen in the near future.  In the meantime
    (and even then), you should consider creating a user with
    very limited privileges (e.g., empty home directory).}

    FIREFOX ISSUE:
    If your default web browser if Firefox, then notebook will
    open a copy of Firefox at the given URL.  You should
    definitely set the "open links in new tabs" option in
    Firefox, or you might loose a web page you were looking at.
    To do this, just go to

         Edit --> Preferences --> Tabs

    and in "Open links from other apps" select the middle button
    instead of the bottom button.
    """
    assert 0, "deprecated"
    import worksheet
    worksheet.init_sage_prestart()
    worksheet.multisession = multisession

    if '/' in dir:
	# change current working directory and make the notebook
	# directory a subdirectory of the working directory.
        base, dir = os.path.split(dir)
        os.chdir(base)

    if restart_on_crash:
        # Start a new subprocess
        def f(x):  # format for passing on
            if x is None:
                return 'None'
            elif isinstance(x, str):
                return "'%s'"%x
            else:
                return str(x)
        while True:
            S = sage.interfaces.sage0.Sage()
            time.sleep(1)
            S.eval("from sage.server.notebook.notebook import notebook")
            cmd = "notebook(dir=%s,port=%s, address=%s, open_viewer=%s, max_tries=%s, username=%s, password=%s, color=%s, system=%s, jsmath=%s, show_debug=%s, splashpage=%s, warn=%s, ignore_lock=%s, log_server=%s, restart_on_crash=False, multisession=%s)"%(
                f(dir), f(port), f(address), f(open_viewer), f(max_tries), f(username),
                f(password), f(color), f(system), f(jsmath), f(show_debug), f(splashpage),
                f(warn), f(ignore_lock), f(log_server), f(multisession)
                )
            print cmd
            S._send(cmd)
            tm = 0
            while True:
                s = S._get()[1].strip()
                if len(s) > 0:
                    print s
                if not S.is_running():
                    break
                time.sleep(5)
                tm += 5
                if tm > auto_restart:
                    S.quit()
                    break
            # end while
        # end while
        S.quit()
        return

    if os.path.exists(dir):
        if not os.path.isdir(dir):
            raise RuntimeError, '"%s" is not a valid SAGE notebook directory (it is not even a directory).'%dir
        if not (os.path.exists('%s/nb.sobj'%dir) or os.path.exists('%s/nb-backup.sobj'%dir)):
            raise RuntimeError, '"%s" is not a valid SAGE notebook directory (missing nb.sobj).'%dir
        pidfile = '%s/pid'%dir

        if os.path.exists(pidfile) and not ignore_lock:
            f = file(pidfile)
            try:
                p, oldport = f.readlines()
            except ValueError:
                p = file(pidfile).read()
                oldport = port
            f.close()
            try:
                #This is a hack to check whether or not the process is running.
                os.kill(int(p),0)
                print "\n".join([" This notebook appears to be running with PID %s.  If it is"%p,
                                 " not responding, you will need to kill that process to continue.",
                                 " If another (non-sage) process is running with that PID, call",
                                 " notebook(..., ignore_lock = True, ...). " ])
                if open_viewer:
                   open_page(address, int(oldport))
                return
            except OSError:
                pass

    nb = load_notebook(dir, username, password, color,system, splashpage)

    nb.save()
    shutil.copy('%s/nb.sobj'%dir, '%s/nb-older-backup.sobj'%dir)
    nb.set_debug(show_debug)
    nb.set_log_server(log_server)
    if warn and address!='localhost' and username==None:
        print "WARNING -- it is *extremely* dangerous to let the server listen"
        print "on an external port without at least setting a username/password!!"
    nb.start(port, address, max_tries, open_viewer, jsmath=jsmath)
    from sage.interfaces.quit import expect_quitall
    expect_quitall(verbose=False)
    from sage.misc.misc import delete_tmpfiles
    delete_tmpfiles()
    if os.path.exists('%s/pid'%dir):
        os.remove('%s/pid'%dir)
    return nb


########################################################################
# NOTES ABOUT THE restart_on_crash option to notebook.
## I made some changes to the notebook command so it has the option of running
## the server as a completely separate process, which will restart it if it
## dies in any way.   I installed this on sage.math and started those servers
## running with this.  So if anybody has any systematic way to crash the notebook
## servers, please try it!  (The only one I have is to tell a computer lab
## full of 40 high school students to all try to crash the server at once...)
##
## Basically what happens is this:
##
##   1. You start a Python process then run the notebook command with the
##      restart_on_kill option True.
##   2. The notebook command starts another Python running, and in that
##      it runs the notebook command.  This uses the Sage0 pexpect interface.
##   3. It then monitors the process started in 2 -- if the process dies
##      or terminates, then 2 occurs again.  The server log output
##      is updated every 5 seconds.   If ctrl-c is received,
##      then everything cleans up and terminates.
##
## This means that the SAGE notebook can only currently be totally
## crashed if the Python simple http server gets into a hung state.
## From looking at the server logs after past crashes, this doesn't
## seem to ever happen.  So now instead of the server crashing
## under crazy loads, etc., it will automatically reset within seconds --
## this would of course kill all running worksheets (which is bad),
## but is much better than having the whole sage notebook go down
## until it is manually restarted!   In the long run, of course, using
## Twisted for the web server should hopefully mean that it doesn't
## crash...
###############################################################<|MERGE_RESOLUTION|>--- conflicted
+++ resolved
@@ -368,19 +368,15 @@
     os.system(cmd)
 
 class Notebook(SageObject):
-<<<<<<< HEAD
-    def __init__(self, dir='sage_notebook', username=None,
-                 password=None, color='default', system=None,
-                 show_debug = False, log_server=False, address='localhost',
-                 port=8000, secure=True):
-=======
     def __init__(self,
                  dir='sage_notebook',
                  system=None,
                  show_debug = False,
                  log_server=False,
+                 address='localhost',
+                 port=8000,
+                 secure=True,
                  server_pool = []):
->>>>>>> e8576681
         self.__dir = dir
         self.__server_pool = server_pool
         self.set_system(system)
@@ -1496,12 +1492,7 @@
 import sage.interfaces.sage0
 import time
 
-<<<<<<< HEAD
-def load_notebook(dir, username=None, password=None, color=None, system=None,
-                  splashpage=None, address=None, port=None, secure=None):
-=======
-def load_notebook(dir, server_pool=[]):
->>>>>>> e8576681
+def load_notebook(dir, server_pool=[], address=None, port=None, secure=None):
     sobj = '%s/nb.sobj'%dir
     if os.path.exists(sobj):
         try:
