--- conflicted
+++ resolved
@@ -3819,11 +3819,7 @@
         OUTPUT:
 
         ``True`` if the `j`-invariant of this curve is the
-<<<<<<< HEAD
-        `j`-invariant of an immaginary quadratic order, otherwise
-=======
         `j`-invariant of an imaginary quadratic order, otherwise
->>>>>>> 6996fd88
         ``False``.  See also :meth:`cm_discriminant()` and
         :meth:`has_rational_cm`.
 
@@ -3880,12 +3876,8 @@
 
     def has_rational_cm(self, field=None):
         """
-<<<<<<< HEAD
-        Returns whether or not this curve has CM defined over `\QQ` or the given field.
-=======
         Returns whether or not this curve has CM defined over `\QQ`
         or the given field.
->>>>>>> 6996fd88
 
         INPUT:
 
@@ -3895,20 +3887,10 @@
 
         OUTPUT:
 
-<<<<<<< HEAD
-        ``True`` if the `j`-invariant of this curve `E` is the
-        `j`-invariant of an imaginary quadratic order and the
-        discriminant of the order is a square in the given field, so
-        that the ring of endomorphisms of `E` defined over the given
-        field is larger than `\ZZ`; otherwise ``False``.  If ``field``
-        is ``None`` the output will always be ``False``. See also
-        :meth:`cm_discriminant()` and :meth:`has_cm`.
-=======
         ``True`` if the ring of endomorphisms of this curve over
         the given field is larger than `\ZZ`; otherwise ``False``.
         If ``field`` is ``None`` the output will always be ``False``.
         See also :meth:`cm_discriminant()` and :meth:`has_cm`.
->>>>>>> 6996fd88
 
         .. note::
 
