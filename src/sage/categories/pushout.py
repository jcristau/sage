"""
Coercion via Construction Functors
"""
import six
from sage.misc.lazy_import import lazy_import
from functor import Functor, IdentityFunctor_generic

lazy_import('sage.categories.commutative_additive_groups', 'CommutativeAdditiveGroups')
lazy_import('sage.categories.commutative_rings', 'CommutativeRings')
lazy_import('sage.categories.groups', 'Groups')
lazy_import('sage.categories.objects', 'Objects')
lazy_import('sage.categories.rings', 'Rings')

lazy_import('sage.structure.parent', 'CoercionException')

# TODO, think through the rankings, and override pushout where necessary.

class ConstructionFunctor(Functor):
    """
    Base class for construction functors.

    A construction functor is a functorial algebraic construction,
    such as the construction of a matrix ring over a given ring
    or the fraction field of a given ring.

    In addition to the class :class:`~sage.categories.functor.Functor`,
    construction functors provide rules for combining and merging
    constructions. This is an important part of Sage's coercion model,
    namely the pushout of two constructions: When a polynomial ``p`` in
    a variable ``x`` with integer coefficients is added to a rational
    number ``q``, then Sage finds that the parents ``ZZ['x']`` and
    ``QQ`` are obtained from ``ZZ`` by applying a polynomial ring
    construction respectively the fraction field construction. Each
    construction functor has an attribute ``rank``, and the rank of
    the polynomial ring construction is higher than the rank of the
    fraction field construction. This means that the pushout of ``QQ``
    and ``ZZ['x']``, and thus a common parent in which ``p`` and ``q``
    can be added, is ``QQ['x']``, since the construction functor with
    a lower rank is applied first.

    ::

        sage: F1, R = QQ.construction()
        sage: F1
        FractionField
        sage: R
        Integer Ring
        sage: F2, R = (ZZ['x']).construction()
        sage: F2
        Poly[x]
        sage: R
        Integer Ring
        sage: F3 = F2.pushout(F1)
        sage: F3
        Poly[x](FractionField(...))
        sage: F3(R)
        Univariate Polynomial Ring in x over Rational Field
        sage: from sage.categories.pushout import pushout
        sage: P.<x> = ZZ[]
        sage: pushout(QQ,P)
        Univariate Polynomial Ring in x over Rational Field
        sage: ((x+1) + 1/2).parent()
        Univariate Polynomial Ring in x over Rational Field

    When composing two construction functors, they are sometimes
    merged into one, as is the case in the Quotient construction::

        sage: Q15, R = (ZZ.quo(15*ZZ)).construction()
        sage: Q15
        QuotientFunctor
        sage: Q35, R = (ZZ.quo(35*ZZ)).construction()
        sage: Q35
        QuotientFunctor
        sage: Q15.merge(Q35)
        QuotientFunctor
        sage: Q15.merge(Q35)(ZZ)
        Ring of integers modulo 5

    Functors can not only be applied to objects, but also to morphisms in the
    respective categories. For example::

        sage: P.<x,y> = ZZ[]
        sage: F = P.construction()[0]; F
        MPoly[x,y]
        sage: A.<a,b> = GF(5)[]
        sage: f = A.hom([a+b,a-b],A)
        sage: F(A)
        Multivariate Polynomial Ring in x, y over Multivariate Polynomial Ring in a, b over Finite Field of size 5
        sage: F(f)
        Ring endomorphism of Multivariate Polynomial Ring in x, y over Multivariate Polynomial Ring in a, b over Finite Field of size 5
          Defn: Induced from base ring by
                Ring endomorphism of Multivariate Polynomial Ring in a, b over Finite Field of size 5
                  Defn: a |--> a + b
                        b |--> a - b
        sage: F(f)(F(A)(x)*a)
        (a + b)*x

    """
    def __mul__(self, other):
        """
        Compose ``self`` and ``other`` to a composite construction
        functor, unless one of them is the identity.

        NOTE:

        The product is in functorial notation, i.e., when applying the
        product to an object, the second factor is applied first.

        TESTS::

            sage: from sage.categories.pushout import IdentityConstructionFunctor
            sage: I = IdentityConstructionFunctor()
            sage: F = QQ.construction()[0]
            sage: P = ZZ['t'].construction()[0]
            sage: F*P
            FractionField(Poly[t](...))
            sage: P*F
            Poly[t](FractionField(...))
            sage: (F*P)(ZZ)
            Fraction Field of Univariate Polynomial Ring in t over Integer Ring
            sage: I*P is P
            True
            sage: F*I is F
            True

        """
        if not isinstance(self, ConstructionFunctor) and not isinstance(other, ConstructionFunctor):
            raise CoercionException("Non-constructive product")
        if isinstance(other,IdentityConstructionFunctor):
            return self
        if isinstance(self,IdentityConstructionFunctor):
            return other
        return CompositeConstructionFunctor(other, self)

    def pushout(self, other):
        """
        Composition of two construction functors, ordered by their ranks.

        NOTE:

        - This method seems not to be used in the coercion model.

        - By default, the functor with smaller rank is applied first.

        TESTS::

            sage: F = QQ.construction()[0]
            sage: P = ZZ['t'].construction()[0]
            sage: F.pushout(P)
            Poly[t](FractionField(...))
            sage: P.pushout(F)
            Poly[t](FractionField(...))

        """
        if self.rank > other.rank:
            return self * other
        else:
            return other * self

    def __cmp__(self, other):
        """
        Equality here means that they are mathematically equivalent, though they may have
        specific implementation data. This method will usually be overloaded in subclasses.
        by default, only the types of the functors are compared. Also see the \code{merge}
        function.

        TESTS::

            sage: from sage.categories.pushout import IdentityConstructionFunctor
            sage: I = IdentityConstructionFunctor()
            sage: F = QQ.construction()[0]
            sage: P = ZZ['t'].construction()[0]
            sage: I == F        # indirect doctest
            False
            sage: I == I        # indirect doctest
            True

        """
        return cmp(type(self), type(other))

    def _repr_(self):
        """
        NOTE:

        By default, it returns the name of the construction functor's class.
        Usually, this method will be overloaded.

        TEST::

            sage: F = QQ.construction()[0]
            sage: F                  # indirect doctest
            FractionField
            sage: Q = ZZ.quo(2).construction()[0]
            sage: Q                  # indirect doctest
            QuotientFunctor

        """
        s = str(type(self))
        import re
        return re.sub("<.*'.*\.([^.]*)'>", "\\1", s)

    def merge(self, other):
        """
        Merge ``self`` with another construction functor, or return None.

        NOTE:

        The default is to merge only if the two functors coincide. But this
        may be overloaded for subclasses, such as the quotient functor.

        EXAMPLES::

            sage: F = QQ.construction()[0]
            sage: P = ZZ['t'].construction()[0]
            sage: F.merge(F)
            FractionField
            sage: F.merge(P)
            sage: P.merge(F)
            sage: P.merge(P)
            Poly[t]

        """
        if self == other:
            return self
        else:
            return None

    def commutes(self, other):
        """
        Determine whether ``self`` commutes with another construction functor.

        NOTE:

        By default, ``False`` is returned in all cases (even if the two
        functors are the same, since in this case :meth:`merge` will apply
        anyway). So far there is no construction functor that overloads
        this method. Anyway, this method only becomes relevant if two
        construction functors have the same rank.

        EXAMPLES::

            sage: F = QQ.construction()[0]
            sage: P = ZZ['t'].construction()[0]
            sage: F.commutes(P)
            False
            sage: P.commutes(F)
            False
            sage: F.commutes(F)
            False

        """
        return False

    def expand(self):
        """
        Decompose ``self`` into a list of construction functors.

        NOTE:

        The default is to return the list only containing ``self``.

        EXAMPLE::

            sage: F = QQ.construction()[0]
            sage: F.expand()
            [FractionField]
            sage: Q = ZZ.quo(2).construction()[0]
            sage: Q.expand()
            [QuotientFunctor]
            sage: P = ZZ['t'].construction()[0]
            sage: FP = F*P
            sage: FP.expand()
            [FractionField, Poly[t]]

        """
        return [self]

    # See the pushout() function below for explanation.
    coercion_reversed = False

    def common_base(self, other_functor, self_bases, other_bases):
        r"""
        This function is called by :func:`pushout` when no common parent
        is found in the construction tower.

        .. NOTE::

            The main use is for multivariate construction functors,
            which use this function to implement recursion for
            :func:`pushout`.

        INPUT:

        - ``other_functor`` -- a construction functor.

        - ``self_bases`` -- the arguments passed to this functor.

        - ``other_bases`` -- the arguments passed to the functor
          ``other_functor``.

        OUTPUT:

        Raise a :class:`~sage.structure.coerce_exceptions.CoercionException`.

        .. NOTE::

            Overload this function in derived class, see
            e.e. :class:`MultivariateConstructionFunctor`.

        TESTS::

            sage: from sage.categories.pushout import pushout
            sage: pushout(QQ, cartesian_product([ZZ]))  # indirect doctest
            Traceback (most recent call last):
            ...
            CoercionException: No common base ("join") found for
<<<<<<< HEAD
            FractionField(Integer Ring) and CartesianProductFunctor(Integer Ring).
=======
            FractionField(Integer Ring) and The cartesian_product functorial construction(Integer Ring).
>>>>>>> 60b9375b
        """
        self._raise_common_base_exception_(
            other_functor, self_bases, other_bases)

    def _raise_common_base_exception_(self, other_functor,
                                      self_bases, other_bases,
                                      reason=None):
        r"""
        Raise a coercion exception.

        INPUT:

        - ``other_functor`` -- a functor.

        - ``self_bases`` -- the arguments passed to this functor.

        - ``other_bases`` -- the arguments passed to the functor
          ``other_functor``.

        - ``reason`` -- a string or ``None`` (default).

        TESTS::

            sage: from sage.categories.pushout import pushout
            sage: pushout(QQ, cartesian_product([QQ]))  # indirect doctest
            Traceback (most recent call last):
            ...
            CoercionException: No common base ("join") found for
<<<<<<< HEAD
            FractionField(Integer Ring) and CartesianProductFunctor(Rational Field).
=======
            FractionField(Integer Ring) and The cartesian_product functorial construction(Rational Field).
>>>>>>> 60b9375b
        """
        if not isinstance(self_bases, (tuple, list)):
            self_bases = (self_bases,)
        if not isinstance(other_bases, (tuple, list)):
            other_bases = (other_bases,)
        if reason is None:
            reason = '.'
        else:
            reason = ': ' + reason + '.'
        raise CoercionException(
            'No common base ("join") found for %s(%s) and %s(%s)%s' %
            (self, ', '.join(str(b) for b in self_bases),
             other_functor, ', '.join(str(b) for b in other_bases),
             reason))


class CompositeConstructionFunctor(ConstructionFunctor):
    """
    A Construction Functor composed by other Construction Functors.

    INPUT:

    ``F1, F2,...``: A list of Construction Functors. The result is the
    composition ``F1`` followed by ``F2`` followed by ...

    EXAMPLES::

        sage: from sage.categories.pushout import CompositeConstructionFunctor
        sage: F = CompositeConstructionFunctor(QQ.construction()[0],ZZ['x'].construction()[0],QQ.construction()[0],ZZ['y'].construction()[0])
        sage: F
        Poly[y](FractionField(Poly[x](FractionField(...))))
        sage: F == loads(dumps(F))
        True
        sage: F == CompositeConstructionFunctor(*F.all)
        True
        sage: F(GF(2)['t'])
        Univariate Polynomial Ring in y over Fraction Field of Univariate Polynomial Ring in x over Fraction Field of Univariate Polynomial Ring in t over Finite Field of size 2 (using NTL)

    """

    def __init__(self, *args):
        """
        TESTS::

            sage: from sage.categories.pushout import CompositeConstructionFunctor
            sage: F = CompositeConstructionFunctor(QQ.construction()[0],ZZ['x'].construction()[0],QQ.construction()[0],ZZ['y'].construction()[0])
            sage: F
            Poly[y](FractionField(Poly[x](FractionField(...))))
            sage: F == CompositeConstructionFunctor(*F.all)
            True

        """
        self.all = []
        for c in args:
            if isinstance(c, list):
                self.all += c
            elif isinstance(c, CompositeConstructionFunctor):
                self.all += c.all
            else:
                self.all.append(c)
        Functor.__init__(self, self.all[0].domain(), self.all[-1].codomain())

    def _apply_functor_to_morphism(self, f):
        """
        Apply the functor to an object of ``self``'s domain.

        TESTS::

            sage: from sage.categories.pushout import CompositeConstructionFunctor
            sage: F = CompositeConstructionFunctor(QQ.construction()[0],ZZ['x'].construction()[0],QQ.construction()[0],ZZ['y'].construction()[0])
            sage: R.<a,b> = QQ[]
            sage: f = R.hom([a+b, a-b])
            sage: F(f)           # indirect doctest
            Ring endomorphism of Univariate Polynomial Ring in y over Fraction Field of Univariate Polynomial Ring in x over Fraction Field of Multivariate Polynomial Ring in a, b over Rational Field
              Defn: Induced from base ring by
                    Ring endomorphism of Fraction Field of Univariate Polynomial Ring in x over Fraction Field of Multivariate Polynomial Ring in a, b over Rational Field
                      Defn: Induced from base ring by
                            Ring endomorphism of Univariate Polynomial Ring in x over Fraction Field of Multivariate Polynomial Ring in a, b over Rational Field
                              Defn: Induced from base ring by
                                    Ring endomorphism of Fraction Field of Multivariate Polynomial Ring in a, b over Rational Field
                                      Defn: a |--> a + b
                                            b |--> a - b

        """
        for c in self.all:
            f = c(f)
        return f

    def _apply_functor(self, R):
        """
        Apply the functor to an object of ``self``'s domain.

        TESTS::

            sage: from sage.categories.pushout import CompositeConstructionFunctor
            sage: F = CompositeConstructionFunctor(QQ.construction()[0],ZZ['x'].construction()[0],QQ.construction()[0],ZZ['y'].construction()[0])
            sage: R.<a,b> = QQ[]
            sage: F(R)       # indirect doctest
            Univariate Polynomial Ring in y over Fraction Field of Univariate Polynomial Ring in x over Fraction Field of Multivariate Polynomial Ring in a, b over Rational Field

        """
        for c in self.all:
            R = c(R)
        return R

    def __cmp__(self, other):
        """
        TESTS::

            sage: from sage.categories.pushout import CompositeConstructionFunctor
            sage: F = CompositeConstructionFunctor(QQ.construction()[0],ZZ['x'].construction()[0],QQ.construction()[0],ZZ['y'].construction()[0])
            sage: F == loads(dumps(F)) # indirect doctest
            True

        """
        if isinstance(other, CompositeConstructionFunctor):
            return cmp(self.all, other.all)
        else:
            return cmp(type(self), type(other))

    def __mul__(self, other):
        """
        Compose construction functors to a composit construction functor, unless one of them is the identity.

        NOTE:

        The product is in functorial notation, i.e., when applying the product to an object
        then the second factor is applied first.

        EXAMPLES::

            sage: from sage.categories.pushout import CompositeConstructionFunctor
            sage: F1 = CompositeConstructionFunctor(QQ.construction()[0],ZZ['x'].construction()[0])
            sage: F2 = CompositeConstructionFunctor(QQ.construction()[0],ZZ['y'].construction()[0])
            sage: F1*F2
            Poly[x](FractionField(Poly[y](FractionField(...))))

        """
        if isinstance(self, CompositeConstructionFunctor):
            all = [other] + self.all
        elif isinstance(other,IdentityConstructionFunctor):
            return self
        else:
            all = other.all + [self]
        return CompositeConstructionFunctor(*all)

    def _repr_(self):
        """
        TESTS::

            sage: from sage.categories.pushout import CompositeConstructionFunctor
            sage: F = CompositeConstructionFunctor(QQ.construction()[0],ZZ['x'].construction()[0],QQ.construction()[0],ZZ['y'].construction()[0])
            sage: F     # indirect doctest
            Poly[y](FractionField(Poly[x](FractionField(...))))

        """
        s = "..."
        for c in self.all:
            s = "%s(%s)" % (c,s)
        return s

    def expand(self):
        """
        Return expansion of a CompositeConstructionFunctor.

        NOTE:

        The product over the list of components, as returned by
        the ``expand()`` method, is equal to ``self``.

        EXAMPLES::

            sage: from sage.categories.pushout import CompositeConstructionFunctor
            sage: F = CompositeConstructionFunctor(QQ.construction()[0],ZZ['x'].construction()[0],QQ.construction()[0],ZZ['y'].construction()[0])
            sage: F
            Poly[y](FractionField(Poly[x](FractionField(...))))
            sage: prod(F.expand()) == F
            True

        """
        return list(reversed(self.all))


class IdentityConstructionFunctor(ConstructionFunctor):
    """
    A construction functor that is the identity functor.

    TESTS::

        sage: from sage.categories.pushout import IdentityConstructionFunctor
        sage: I = IdentityConstructionFunctor()
        sage: I(RR) is RR
        True
        sage: I == loads(dumps(I))
        True

    """
    rank = -100

    def __init__(self):
        """
        TESTS::

            sage: from sage.categories.pushout import IdentityConstructionFunctor
            sage: I = IdentityConstructionFunctor()
            sage: IdentityFunctor(Sets()) == I
            True
            sage: I(RR) is RR
            True

        """
        from sage.categories.sets_cat import Sets
        ConstructionFunctor.__init__(self, Sets(), Sets())

    def _apply_functor(self, x):
        """
        Return the argument unaltered.

        TESTS::

            sage: from sage.categories.pushout import IdentityConstructionFunctor
            sage: I = IdentityConstructionFunctor()
            sage: I(RR) is RR      # indirect doctest
            True
        """
        return x

    def _apply_functor_to_morphism(self, f):
        """
        Return the argument unaltered.

        TESTS::

            sage: from sage.categories.pushout import IdentityConstructionFunctor
            sage: I = IdentityConstructionFunctor()
            sage: f = ZZ['t'].hom(['x'],QQ['x'])
            sage: I(f) is f      # indirect doctest
            True
        """
        return f

    def __cmp__(self, other):
        """
        TESTS::

            sage: from sage.categories.pushout import IdentityConstructionFunctor
            sage: I = IdentityConstructionFunctor()
            sage: I == IdentityFunctor(Sets())     # indirect doctest
            True
            sage: I == QQ.construction()[0]
            False

        """
        c = cmp(type(self),type(other))
        if c:
            from sage.categories.functor import IdentityFunctor_generic
            if isinstance(other,IdentityFunctor_generic):
               return 0
        return c

    def __mul__(self, other):
        """
        Compose construction functors to a composit construction functor, unless one of them is the identity.

        NOTE:

        The product is in functorial notation, i.e., when applying the product to an object
        then the second factor is applied first.

        TESTS::

            sage: from sage.categories.pushout import IdentityConstructionFunctor
            sage: I = IdentityConstructionFunctor()
            sage: F = QQ.construction()[0]
            sage: P = ZZ['t'].construction()[0]
            sage: I*F is F     # indirect doctest
            True
            sage: F*I is F
            True
            sage: I*P is P
            True
            sage: P*I is P
            True

        """
        if isinstance(self, IdentityConstructionFunctor):
            return other
        else:
            return self


class MultivariateConstructionFunctor(ConstructionFunctor):
    """
    An abstract base class for functors that take
    multiple inputs (e.g. cartesian products).

    TESTS::

        sage: from sage.categories.pushout import pushout
        sage: from sage.sets.cartesian_product import CartesianProduct
<<<<<<< HEAD
        sage: A = cartesian_product((QQ['z'],))
        sage: B = cartesian_product((ZZ['t']['z'],))
        sage: pushout(A, B)
        The cartesian product of (Univariate Polynomial Ring in z over Univariate Polynomial Ring in t over Rational Field,)
        sage: A.construction()
        (The cartesian_product functorial construction,
         (Univariate Polynomial Ring in z over Rational Field,))
        sage: pushout(A, B)
        The cartesian product of (Univariate Polynomial Ring in z over Univariate Polynomial Ring in t over Rational Field,)
=======
        sage: A = cartesian_product((QQ['z'], QQ))
        sage: B = cartesian_product((ZZ['t']['z'], QQ))
        sage: pushout(A, B)
        The cartesian product of (Univariate Polynomial Ring in z over
        Univariate Polynomial Ring in t over Rational Field,
        Rational Field)
        sage: A.construction()
        (The cartesian_product functorial construction,
         (Univariate Polynomial Ring in z over Rational Field, Rational Field))
        sage: pushout(A, B)
        The cartesian product of (Univariate Polynomial Ring in z over Univariate Polynomial Ring in t over Rational Field, Rational Field)
>>>>>>> 60b9375b
    """
    def common_base(self, other_functor, self_bases, other_bases):
        r"""
        This function is called by :func:`pushout` when no common parent
        is found in the construction tower.

        INPUT:

        - ``other_functor`` -- a construction functor.

        - ``self_bases`` -- the arguments passed to this functor.

        - ``other_bases`` -- the arguments passed to the functor
          ``other_functor``.

        OUTPUT:

        A parent.

        If no common base is found a :class:`sage.structure.coerce_exceptions.CoercionException`
        is raised.

        .. NOTE::

            Overload this function in derived class, see
            e.e. :class:`MultivariateConstructionFunctor`.

        TESTS::

            sage: from sage.categories.pushout import pushout
            sage: pushout(cartesian_product([ZZ]), QQ)  # indirect doctest
            Traceback (most recent call last):
            ...
            CoercionException: No common base ("join") found for
<<<<<<< HEAD
            CartesianProductFunctor(Integer Ring) and FractionField(Integer Ring):
=======
            The cartesian_product functorial construction(Integer Ring) and FractionField(Integer Ring):
>>>>>>> 60b9375b
            (Multivariate) functors are inkompatibel.
            sage: pushout(cartesian_product([ZZ]), cartesian_product([ZZ, QQ]))  # indirect doctest
            Traceback (most recent call last):
            ...
            CoercionException: No common base ("join") found for
<<<<<<< HEAD
            CartesianProductFunctor(Integer Ring) and
            CartesianProductFunctor(Integer Ring, Rational Field):
=======
            The cartesian_product functorial construction(Integer Ring) and
            The cartesian_product functorial construction(Integer Ring, Rational Field):
>>>>>>> 60b9375b
            Functors need the same number of arguments.
        """
        if self != other_functor:
            self._raise_common_base_exception_(
                other_functor, self_bases, other_bases,
                '(Multivariate) functors are inkompatibel')
        if len(self_bases) != len(other_bases):
            self._raise_common_base_exception_(
                other_functor, self_bases, other_bases,
                'Functors need the same number of arguments')
        from sage.structure.element import get_coercion_model
        Z_bases = tuple(get_coercion_model().common_parent(S, O)
                        for S, O in zip(self_bases, other_bases))
        return self(Z_bases)


class PolynomialFunctor(ConstructionFunctor):
    """
    Construction functor for univariate polynomial rings.

    EXAMPLE::

        sage: P = ZZ['t'].construction()[0]
        sage: P(GF(3))
        Univariate Polynomial Ring in t over Finite Field of size 3
        sage: P == loads(dumps(P))
        True
        sage: R.<x,y> = GF(5)[]
        sage: f = R.hom([x+2*y,3*x-y],R)
        sage: P(f)((x+y)*P(R).0)
        (-x + y)*t

    By trac ticket #9944, the construction functor distinguishes sparse and
    dense polynomial rings. Before, the following example failed::

        sage: R.<x> = PolynomialRing(GF(5), sparse=True)
        sage: F,B = R.construction()
        sage: F(B) is R
        True
        sage: S.<x> = PolynomialRing(ZZ)
        sage: R.has_coerce_map_from(S)
        False
        sage: S.has_coerce_map_from(R)
        False
        sage: S.0 + R.0
        2*x
        sage: (S.0 + R.0).parent()
        Univariate Polynomial Ring in x over Finite Field of size 5
        sage: (S.0 + R.0).parent().is_sparse()
        False

    """
    rank = 9

    def __init__(self, var, multi_variate=False, sparse=False):
        """
        TESTS::

            sage: from sage.categories.pushout import PolynomialFunctor
            sage: P = PolynomialFunctor('x')
            sage: P(GF(3))
            Univariate Polynomial Ring in x over Finite Field of size 3

        There is an optional parameter ``multi_variate``, but
        apparently it is not used::

            sage: Q = PolynomialFunctor('x',multi_variate=True)
            sage: Q(ZZ)
            Univariate Polynomial Ring in x over Integer Ring
            sage: Q == P
            True

        """
        from rings import Rings
        Functor.__init__(self, Rings(), Rings())
        self.var = var
        self.multi_variate = multi_variate
        self.sparse = sparse

    def _apply_functor(self, R):
        """
        Apply the functor to an object of ``self``'s domain.

        TEST::

            sage: P = ZZ['x'].construction()[0]
            sage: P(GF(3))      # indirect doctest
            Univariate Polynomial Ring in x over Finite Field of size 3

        """
        from sage.rings.polynomial.polynomial_ring_constructor import PolynomialRing
        return PolynomialRing(R, self.var, sparse=self.sparse)

    def _apply_functor_to_morphism(self, f):
        """
        Apply the functor ``self`` to the morphism `f`.

        TEST::

            sage: P = ZZ['x'].construction()[0]
            sage: P(ZZ.hom(GF(3)))  # indirect doctest
            Ring morphism:
              From: Univariate Polynomial Ring in x over Integer Ring
              To:   Univariate Polynomial Ring in x over Finite Field of size 3
              Defn: Induced from base ring by
                    Ring Coercion morphism:
                      From: Integer Ring
                      To:   Finite Field of size 3
        """
        from sage.rings.polynomial.polynomial_ring_homomorphism import PolynomialRingHomomorphism_from_base
        R = self._apply_functor(f.domain())
        S = self._apply_functor(f.codomain())
        return PolynomialRingHomomorphism_from_base(R.Hom(S), f)

    def __cmp__(self, other):
        """
        TESTS::

            sage: from sage.categories.pushout import MultiPolynomialFunctor
            sage: Q = MultiPolynomialFunctor(('x',),'lex')
            sage: P = ZZ['x'].construction()[0]
            sage: P
            Poly[x]
            sage: Q
            MPoly[x]
            sage: P == Q
            True
            sage: P == loads(dumps(P))
            True
            sage: P == QQ.construction()[0]
            False

        """
        c = cmp(type(self), type(other))
        if c == 0:
            c = cmp(self.var, other.var)
        elif isinstance(other, MultiPolynomialFunctor):
            return -cmp(other, self)
        return c

    def merge(self, other):
        """
        Merge ``self`` with another construction functor, or return None.

        NOTE:

        Internally, the merging is delegated to the merging of
        multipolynomial construction functors. But in effect,
        this does the same as the default implementation, that
        returns ``None`` unless the to-be-merged functors coincide.

        EXAMPLE::

            sage: P = ZZ['x'].construction()[0]
            sage: Q = ZZ['y','x'].construction()[0]
            sage: P.merge(Q)
            sage: P.merge(P) is P
            True

        """
        if isinstance(other, MultiPolynomialFunctor):
            return other.merge(self)
        elif self == other:
            # i.e., they only differ in sparsity
            if not self.sparse:
                return self
            return other
        else:
            return None

    def _repr_(self):
        """
        TEST::

            sage: P = ZZ['x'].construction()[0]
            sage: P       # indirect doctest
            Poly[x]

        """
        return "Poly[%s]" % self.var

class MultiPolynomialFunctor(ConstructionFunctor):
    """
    A constructor for multivariate polynomial rings.

    EXAMPLES::

        sage: P.<x,y> = ZZ[]
        sage: F = P.construction()[0]; F
        MPoly[x,y]
        sage: A.<a,b> = GF(5)[]
        sage: F(A)
        Multivariate Polynomial Ring in x, y over Multivariate Polynomial Ring in a, b over Finite Field of size 5
        sage: f = A.hom([a+b,a-b],A)
        sage: F(f)
        Ring endomorphism of Multivariate Polynomial Ring in x, y over Multivariate Polynomial Ring in a, b over Finite Field of size 5
          Defn: Induced from base ring by
                Ring endomorphism of Multivariate Polynomial Ring in a, b over Finite Field of size 5
                  Defn: a |--> a + b
                        b |--> a - b
        sage: F(f)(F(A)(x)*a)
        (a + b)*x

    """

    rank = 9

    def __init__(self, vars, term_order):
        """
        EXAMPLES::

            sage: F = sage.categories.pushout.MultiPolynomialFunctor(['x','y'], None)
            sage: F
            MPoly[x,y]
            sage: F(ZZ)
            Multivariate Polynomial Ring in x, y over Integer Ring
            sage: F(CC)
            Multivariate Polynomial Ring in x, y over Complex Field with 53 bits of precision
        """
        Functor.__init__(self, Rings(), Rings())
        self.vars = vars
        self.term_order = term_order

    def _apply_functor(self, R):
        """
        Apply the functor to an object of ``self``'s domain.

        EXAMPLES::

            sage: R.<x,y,z> = QQ[]
            sage: F = R.construction()[0]; F
            MPoly[x,y,z]
            sage: type(F)
            <class 'sage.categories.pushout.MultiPolynomialFunctor'>
            sage: F(ZZ)          # indirect doctest
            Multivariate Polynomial Ring in x, y, z over Integer Ring
            sage: F(RR)          # indirect doctest
            Multivariate Polynomial Ring in x, y, z over Real Field with 53 bits of precision
        """
        from sage.rings.polynomial.polynomial_ring_constructor import PolynomialRing
        return PolynomialRing(R, self.vars)

    def __cmp__(self, other):
        """
        EXAMPLES::

            sage: F = ZZ['x,y,z'].construction()[0]
            sage: G = QQ['x,y,z'].construction()[0]
            sage: F == G
            True
            sage: G == loads(dumps(G))
            True
            sage: G = ZZ['x,y'].construction()[0]
            sage: F == G
            False
        """
        c = cmp(type(self), type(other))
        if c == 0:
            c = cmp(self.vars, other.vars) or cmp(self.term_order, other.term_order)
        elif isinstance(other, PolynomialFunctor):
            c = cmp(self.vars, (other.var,))
        return c

    def __mul__(self, other):
        """
        If two MPoly functors are given in a row, form a single MPoly functor
        with all of the variables.

        EXAMPLES::

            sage: F = sage.categories.pushout.MultiPolynomialFunctor(['x','y'], None)
            sage: G = sage.categories.pushout.MultiPolynomialFunctor(['t'], None)
            sage: G*F
            MPoly[x,y,t]
        """
        if isinstance(other,IdentityConstructionFunctor):
            return self
        if isinstance(other, MultiPolynomialFunctor):
            if self.term_order != other.term_order:
                raise CoercionException("Incompatible term orders (%s,%s)." % (self.term_order, other.term_order))
            if set(self.vars).intersection(other.vars):
                raise CoercionException("Overlapping variables (%s,%s)" % (self.vars, other.vars))
            return MultiPolynomialFunctor(other.vars + self.vars, self.term_order)
        elif isinstance(other, CompositeConstructionFunctor) \
              and isinstance(other.all[-1], MultiPolynomialFunctor):
            return CompositeConstructionFunctor(other.all[:-1], self * other.all[-1])
        else:
            return CompositeConstructionFunctor(other, self)

    def merge(self, other):
        """
        Merge ``self`` with another construction functor, or return None.

        EXAMPLES::

            sage: F = sage.categories.pushout.MultiPolynomialFunctor(['x','y'], None)
            sage: G = sage.categories.pushout.MultiPolynomialFunctor(['t'], None)
            sage: F.merge(G) is None
            True
            sage: F.merge(F)
            MPoly[x,y]
        """
        if self == other:
            return self
        else:
            return None

    def expand(self):
        """
        Decompose ``self`` into a list of construction functors.

        EXAMPLES::

            sage: F = QQ['x,y,z,t'].construction()[0]; F
            MPoly[x,y,z,t]
            sage: F.expand()
            [MPoly[t], MPoly[z], MPoly[y], MPoly[x]]

        Now an actual use case::

            sage: R.<x,y,z> = ZZ[]
            sage: S.<z,t> = QQ[]
            sage: x+t
            x + t
            sage: parent(x+t)
            Multivariate Polynomial Ring in x, y, z, t over Rational Field
            sage: T.<y,s> = QQ[]
            sage: x + s
            Traceback (most recent call last):
            ...
            TypeError: unsupported operand parent(s) for '+': 'Multivariate Polynomial Ring in x, y, z over Integer Ring' and 'Multivariate Polynomial Ring in y, s over Rational Field'
            sage: R = PolynomialRing(ZZ, 'x', 500)
            sage: S = PolynomialRing(GF(5), 'x', 200)
            sage: R.gen(0) + S.gen(0)
            2*x0
        """
        if len(self.vars) <= 1:
            return [self]
        else:
            return [MultiPolynomialFunctor((x,), self.term_order) for x in reversed(self.vars)]

    def _repr_(self):
        """
        TEST::

            sage: QQ['x,y,z,t'].construction()[0]
            MPoly[x,y,z,t]
        """
        return "MPoly[%s]" % ','.join(self.vars)



class InfinitePolynomialFunctor(ConstructionFunctor):
    """
    A Construction Functor for Infinite Polynomial Rings (see :mod:`~sage.rings.polynomial.infinite_polynomial_ring`).

    AUTHOR:

    -- Simon King

    This construction functor is used to provide uniqueness of infinite polynomial rings as parent structures.
    As usual, the construction functor allows for constructing pushouts.

    Another purpose is to avoid name conflicts of variables of the to-be-constructed infinite polynomial ring with
    variables of the base ring, and moreover to keep the internal structure of an Infinite Polynomial Ring as simple
    as possible: If variables `v_1,...,v_n` of the given base ring generate an *ordered* sub-monoid of the monomials
    of the ambient Infinite Polynomial Ring, then they are removed from the base ring and merged with the generators
    of the ambient ring. However, if the orders don't match, an error is raised, since there was a name conflict
    without merging.

    EXAMPLES::

        sage: A.<a,b> = InfinitePolynomialRing(ZZ['t'])
        sage: A.construction()
        [InfPoly{[a,b], "lex", "dense"},
         Univariate Polynomial Ring in t over Integer Ring]
        sage: type(_[0])
        <class 'sage.categories.pushout.InfinitePolynomialFunctor'>
        sage: B.<x,y,a_3,a_1> = PolynomialRing(QQ, order='lex')
        sage: B.construction()
        (MPoly[x,y,a_3,a_1], Rational Field)
        sage: A.construction()[0]*B.construction()[0]
        InfPoly{[a,b], "lex", "dense"}(MPoly[x,y](...))

    Apparently the variables `a_1,a_3` of the polynomial ring are merged with the variables
    `a_0, a_1, a_2, ...` of the infinite polynomial ring; indeed, they form an ordered sub-structure.
    However, if the polynomial ring was given a different ordering, merging would not be allowed,
    resulting in a name conflict::

        sage: A.construction()[0]*PolynomialRing(QQ,names=['x','y','a_3','a_1']).construction()[0]
        Traceback (most recent call last):
        ...
        CoercionException: Incompatible term orders lex, degrevlex

    In an infinite polynomial ring with generator `a_\\ast`, the variable `a_3` will always be greater
    than the variable `a_1`. Hence, the orders are incompatible in the next example as well::

        sage: A.construction()[0]*PolynomialRing(QQ,names=['x','y','a_1','a_3'], order='lex').construction()[0]
        Traceback (most recent call last):
        ...
        CoercionException: Overlapping variables (('a', 'b'),['a_1', 'a_3']) are incompatible

    Another requirement is that after merging the order of the remaining variables must be unique.
    This is not the case in the following example, since it is not clear whether the variables `x,y`
    should be greater or smaller than the variables `b_\\ast`::

        sage: A.construction()[0]*PolynomialRing(QQ,names=['a_3','a_1','x','y'], order='lex').construction()[0]
        Traceback (most recent call last):
        ...
        CoercionException: Overlapping variables (('a', 'b'),['a_3', 'a_1']) are incompatible

    Since the construction functors are actually used to construct infinite polynomial rings, the following
    result is no surprise::

        sage: C.<a,b> = InfinitePolynomialRing(B); C
        Infinite polynomial ring in a, b over Multivariate Polynomial Ring in x, y over Rational Field

    There is also an overlap in the next example::

        sage: X.<w,x,y> = InfinitePolynomialRing(ZZ)
        sage: Y.<x,y,z> = InfinitePolynomialRing(QQ)

    `X` and `Y` have an overlapping generators `x_\\ast, y_\\ast`. Since the default lexicographic order is
    used in both rings, it gives rise to isomorphic sub-monoids in both `X` and `Y`. They are merged in the
    pushout, which also yields a common parent for doing arithmetic::

        sage: P = sage.categories.pushout.pushout(Y,X); P
        Infinite polynomial ring in w, x, y, z over Rational Field
        sage: w[2]+z[3]
        w_2 + z_3
        sage: _.parent() is P
        True

    """

    # We do provide merging with polynomial rings. However, it seems that it is better
    # to have a greater rank, since we want to apply InfinitePolynomialFunctor *after*
    # [Multi]PolynomialFunctor, which have rank 9. But there is the MatrixFunctor, which
    # has rank 10. So, do fine tuning...
    rank = 9.5

    def __init__(self, gens, order, implementation):
        """
        TEST::

            sage: F = sage.categories.pushout.InfinitePolynomialFunctor(['a','b','x'],'degrevlex','sparse'); F # indirect doctest
            InfPoly{[a,b,x], "degrevlex", "sparse"}
            sage: F == loads(dumps(F))
            True

        """
        if len(gens)<1:
            raise ValueError("Infinite Polynomial Rings have at least one generator")
        ConstructionFunctor.__init__(self, Rings(), Rings())
        self._gens = tuple(gens)
        self._order = order
        self._imple = implementation

    def _apply_functor_to_morphism(self, f):
        """
        Morphisms for inifinite polynomial rings are not implemented yet.

        TEST::

            sage: P.<x,y> = QQ[]
            sage: R.<alpha> = InfinitePolynomialRing(P)
            sage: f = P.hom([x+y,x-y],P)
            sage: R.construction()[0](f)     # indirect doctest
            Traceback (most recent call last):
            ...
            NotImplementedError: Morphisms for inifinite polynomial rings are not implemented yet.

        """
        raise NotImplementedError("Morphisms for inifinite polynomial rings are not implemented yet.")

    def _apply_functor(self, R):
        """
        Apply the functor to an object of ``self``'s domain.

        TEST::

            sage: F = sage.categories.pushout.InfinitePolynomialFunctor(['a','b','x'],'degrevlex','sparse'); F
            InfPoly{[a,b,x], "degrevlex", "sparse"}
            sage: F(QQ['t']) # indirect doctest
            Infinite polynomial ring in a, b, x over Univariate Polynomial Ring in t over Rational Field

        """
        from sage.rings.polynomial.infinite_polynomial_ring import InfinitePolynomialRing
        return InfinitePolynomialRing(R, self._gens, order=self._order, implementation=self._imple)

    def _repr_(self):
        """
        TEST::

            sage: F = sage.categories.pushout.InfinitePolynomialFunctor(['a','b','x'],'degrevlex','sparse'); F # indirect doctest
            InfPoly{[a,b,x], "degrevlex", "sparse"}

        """
        return 'InfPoly{[%s], "%s", "%s"}'%(','.join(self._gens), self._order, self._imple)

    def __cmp__(self, other):
        """
        TEST::

            sage: F = sage.categories.pushout.InfinitePolynomialFunctor(['a','b','x'],'degrevlex','sparse'); F # indirect doctest
            InfPoly{[a,b,x], "degrevlex", "sparse"}
            sage: F == loads(dumps(F)) # indirect doctest
            True
            sage: F == sage.categories.pushout.InfinitePolynomialFunctor(['a','b','x'],'deglex','sparse')
            False

        """
        c = cmp(type(self), type(other))
        if c == 0:
            c = cmp(self._gens, other._gens) or cmp(self._order, other._order) or cmp(self._imple, other._imple)
        return c

    def __mul__(self, other):
        """
        Compose construction functors to a composit construction functor, unless one of them is the identity.

        NOTE:

        The product is in functorial notation, i.e., when applying the product to an object
        then the second factor is applied first.

        TESTS::

            sage: F1 = QQ['a','x_2','x_1','y_3','y_2'].construction()[0]; F1
            MPoly[a,x_2,x_1,y_3,y_2]
            sage: F2 = InfinitePolynomialRing(QQ, ['x','y'],order='degrevlex').construction()[0]; F2
            InfPoly{[x,y], "degrevlex", "dense"}
            sage: F3 = InfinitePolynomialRing(QQ, ['x','y'],order='degrevlex',implementation='sparse').construction()[0]; F3
            InfPoly{[x,y], "degrevlex", "sparse"}
            sage: F2*F1
            InfPoly{[x,y], "degrevlex", "dense"}(Poly[a](...))
            sage: F3*F1
            InfPoly{[x,y], "degrevlex", "sparse"}(Poly[a](...))
            sage: F4 = sage.categories.pushout.FractionField()
            sage: F2*F4
            InfPoly{[x,y], "degrevlex", "dense"}(FractionField(...))

        """
        if isinstance(other,IdentityConstructionFunctor):
            return self
        if isinstance(other, self.__class__): #
            INT = set(self._gens).intersection(other._gens)
            if INT:
                # if there is overlap of generators, it must only be at the ends, so that
                # the resulting order after the merging is unique
                if other._gens[-len(INT):] != self._gens[:len(INT)]:
                    raise CoercionException("Overlapping variables (%s,%s) are incompatible" % (self._gens, other._gens))
                OUTGENS = list(other._gens) + list(self._gens[len(INT):])
            else:
                OUTGENS = list(other._gens) + list(self._gens)
            # the orders must coincide
            if self._order != other._order:
                return CompositeConstructionFunctor(other, self)
            # the implementations must coincide
            if self._imple != other._imple:
                return CompositeConstructionFunctor(other, self)
            return InfinitePolynomialFunctor(OUTGENS, self._order, self._imple)

        # Polynomial Constructor
        # Idea: We merge into self, if the polynomial functor really provides a substructure,
        # even respecting the order. Note that, if the pushout is computed, only *one* variable
        # will occur in the polynomial constructor. Hence, any order is fine, which is exactly
        # what we need in order to have coercion maps for different orderings.
        if isinstance(other, MultiPolynomialFunctor) or isinstance(other, PolynomialFunctor):
            if isinstance(other, MultiPolynomialFunctor):
                othervars = other.vars
            else:
                othervars = [other.var]
            OverlappingGens = [] ## Generator names of variable names of the MultiPolynomialFunctor
                              ## that can be interpreted as variables in self
            OverlappingVars = [] ## The variable names of the MultiPolynomialFunctor
                                 ## that can be interpreted as variables in self
            RemainingVars = [x for x in othervars]
            IsOverlap = False
            BadOverlap = False
            for x in othervars:
                if x.count('_') == 1:
                    g,n = x.split('_')
                    if n.isdigit():
                        if g.isalnum(): # we can interprete x in any InfinitePolynomialRing
                            if g in self._gens: # we can interprete x in self, hence, we will not use it as a variable anymore.
                                RemainingVars.pop(RemainingVars.index(x))
                                IsOverlap = True # some variables of other can be interpreted in self.
                                if OverlappingVars:
                                    # Is OverlappingVars in the right order?
                                    g0,n0 = OverlappingVars[-1].split('_')
                                    i = self._gens.index(g)
                                    i0 = self._gens.index(g0)
                                    if i<i0: # wrong order
                                        BadOverlap = True
                                    if i==i0 and int(n)>int(n0): # wrong order
                                        BadOverlap = True
                                OverlappingVars.append(x)
                            else:
                                if IsOverlap: # The overlap must be on the right end of the variable list
                                    BadOverlap = True
                        else:
                            if IsOverlap: # The overlap must be on the right end of the variable list
                                BadOverlap = True
                    else:
                        if IsOverlap: # The overlap must be on the right end of the variable list
                            BadOverlap = True
                else:
                    if IsOverlap: # The overlap must be on the right end of the variable list
                        BadOverlap = True

            if BadOverlap: # the overlapping variables appear in the wrong order
                raise CoercionException("Overlapping variables (%s,%s) are incompatible" % (self._gens, OverlappingVars))
            if len(OverlappingVars)>1: # multivariate, hence, the term order matters
                if other.term_order.name()!=self._order:
                    raise CoercionException("Incompatible term orders %s, %s" % (self._order, other.term_order.name()))
            # ok, the overlap is fine, we will return something.
            if RemainingVars: # we can only partially merge other into self
                if len(RemainingVars)>1:
                    return CompositeConstructionFunctor(MultiPolynomialFunctor(RemainingVars,term_order=other.term_order), self)
                return CompositeConstructionFunctor(PolynomialFunctor(RemainingVars[0]), self)
            return self
        return CompositeConstructionFunctor(other, self)

    def merge(self,other):
        """
        Merge two construction functors of infinite polynomial rings, regardless of monomial order and implementation.

        The purpose is to have a pushout (and thus, arithmetic) even in cases when the parents are isomorphic as
        rings, but not as ordered rings.

        EXAMPLES::

            sage: X.<x,y> = InfinitePolynomialRing(QQ,implementation='sparse')
            sage: Y.<x,y> = InfinitePolynomialRing(QQ,order='degrevlex')
            sage: X.construction()
            [InfPoly{[x,y], "lex", "sparse"}, Rational Field]
            sage: Y.construction()
            [InfPoly{[x,y], "degrevlex", "dense"}, Rational Field]
            sage: Y.construction()[0].merge(Y.construction()[0])
            InfPoly{[x,y], "degrevlex", "dense"}
            sage: y[3] + X(x[2])
            x_2 + y_3
            sage: _.parent().construction()
            [InfPoly{[x,y], "degrevlex", "dense"}, Rational Field]

        """
        # Merging is only done if the ranks of self and other are the same.
        # It may happen that other is a substructure of self up to the monomial order
        # and the implementation. And this is when we want to merge, in order to
        # provide multiplication for rings with different term orderings.
        if not isinstance(other, InfinitePolynomialFunctor):
            return None
        if set(other._gens).issubset(self._gens):
            return self
        return None
        try:
            OUT = self*other
            # The following happens if "other" has the same order type etc.
            if not isinstance(OUT, CompositeConstructionFunctor):
                return OUT
        except CoercionException:
            pass
        if isinstance(other,InfinitePolynomialFunctor):
            # We don't require that the orders coincide. This is a difference to self*other
            # We only merge if other's generators are an ordered subset of self's generators
            for g in other._gens:
                if g not in self._gens:
                    return None
            # The sequence of variables is part of the ordering. It must coincide in both rings
            Ind = [self._gens.index(g) for g in other._gens]
            if sorted(Ind)!=Ind:
                return None
            # OK, other merges into self. Now, chose the default dense implementation,
            # unless both functors refer to the sparse implementation
            if self._imple != other._imple:
                return InfinitePolynomialFunctor(self._gens, self._order, 'dense')
            return self
        return None

    def expand(self):
        """
        Decompose the functor `F` into sub-functors, whose product returns `F`.

        EXAMPLES::

            sage: F = InfinitePolynomialRing(QQ, ['x','y'],order='degrevlex').construction()[0]; F
            InfPoly{[x,y], "degrevlex", "dense"}
            sage: F.expand()
            [InfPoly{[y], "degrevlex", "dense"}, InfPoly{[x], "degrevlex", "dense"}]
            sage: F = InfinitePolynomialRing(QQ, ['x','y','z'],order='degrevlex').construction()[0]; F
            InfPoly{[x,y,z], "degrevlex", "dense"}
            sage: F.expand()
            [InfPoly{[z], "degrevlex", "dense"},
             InfPoly{[y], "degrevlex", "dense"},
             InfPoly{[x], "degrevlex", "dense"}]
            sage: prod(F.expand())==F
            True

        """
        if len(self._gens)==1:
            return [self]
        return [InfinitePolynomialFunctor((x,), self._order, self._imple) for x in reversed(self._gens)]



class MatrixFunctor(ConstructionFunctor):
    """
    A construction functor for matrices over rings.

    EXAMPLES::

        sage: MS = MatrixSpace(ZZ,2, 3)
        sage: F = MS.construction()[0]; F
        MatrixFunctor
        sage: MS = MatrixSpace(ZZ,2)
        sage: F = MS.construction()[0]; F
        MatrixFunctor
        sage: P.<x,y> = QQ[]
        sage: R = F(P); R
        Full MatrixSpace of 2 by 2 dense matrices over Multivariate Polynomial Ring in x, y over Rational Field
        sage: f = P.hom([x+y,x-y],P); F(f)
        Ring endomorphism of Full MatrixSpace of 2 by 2 dense matrices over Multivariate Polynomial Ring in x, y over Rational Field
          Defn: Induced from base ring by
                Ring endomorphism of Multivariate Polynomial Ring in x, y over Rational Field
                  Defn: x |--> x + y
                        y |--> x - y
        sage: M = R([x,y,x*y,x+y])
        sage: F(f)(M)
        [    x + y     x - y]
        [x^2 - y^2       2*x]

    """
    rank = 10

    def __init__(self, nrows, ncols, is_sparse=False):
        """
        TEST::

            sage: from sage.categories.pushout import MatrixFunctor
            sage: F = MatrixFunctor(2,3)
            sage: F == MatrixSpace(ZZ,2,3).construction()[0]
            True
            sage: F.codomain()
            Category of commutative additive groups
            sage: R = MatrixSpace(ZZ,2,2).construction()[0]
            sage: R.codomain()
            Category of rings
            sage: F(ZZ)
            Full MatrixSpace of 2 by 3 dense matrices over Integer Ring
            sage: F(ZZ) in F.codomain()
            True
            sage: R(GF(2))
            Full MatrixSpace of 2 by 2 dense matrices over Finite Field of size 2
            sage: R(GF(2)) in R.codomain()
            True
        """
        if nrows == ncols:
            Functor.__init__(self, Rings(), Rings()) # Algebras() takes a base ring
        else:
            # Functor.__init__(self, Rings(), MatrixAlgebras()) # takes a base ring
            Functor.__init__(self, Rings(), CommutativeAdditiveGroups()) # not a nice solution, but the best we can do.
        self.nrows = nrows
        self.ncols = ncols
        self.is_sparse = is_sparse

    def _apply_functor(self, R):
        """
        Apply the functor to an object of ``self``'s domain.

        TEST:

        The following is a test against a bug discussed at ticket #8800

            sage: F = MatrixSpace(ZZ,2,3).construction()[0]
            sage: F(RR)         # indirect doctest
            Full MatrixSpace of 2 by 3 dense matrices over Real Field with 53 bits of precision
            sage: F(RR) in F.codomain()
            True

        """
        from sage.matrix.matrix_space import MatrixSpace
        return MatrixSpace(R, self.nrows, self.ncols, sparse=self.is_sparse)

    def __cmp__(self, other):
        """
        TEST::

            sage: F = MatrixSpace(ZZ,2,3).construction()[0]
            sage: F == loads(dumps(F))
            True
            sage: F == MatrixSpace(ZZ,2,2).construction()[0]
            False

        """
        c = cmp(type(self), type(other))
        if c == 0:
            c = cmp((self.nrows, self.ncols), (other.nrows, other.ncols))
        return c

    def merge(self, other):
        """
        Merging is only happening if both functors are matrix functors of the same dimension.
        The result is sparse if and only if both given functors are sparse.

        EXAMPLE::

            sage: F1 = MatrixSpace(ZZ,2,2).construction()[0]
            sage: F2 = MatrixSpace(ZZ,2,3).construction()[0]
            sage: F3 = MatrixSpace(ZZ,2,2,sparse=True).construction()[0]
            sage: F1.merge(F2)
            sage: F1.merge(F3)
            MatrixFunctor
            sage: F13 = F1.merge(F3)
            sage: F13.is_sparse
            False
            sage: F1.is_sparse
            False
            sage: F3.is_sparse
            True
            sage: F3.merge(F3).is_sparse
            True

        """
        if self != other:
            return None
        else:
            return MatrixFunctor(self.nrows, self.ncols, self.is_sparse and other.is_sparse)

class LaurentPolynomialFunctor(ConstructionFunctor):
    """
    Construction functor for Laurent polynomial rings.

    EXAMPLES::

        sage: L.<t> = LaurentPolynomialRing(ZZ)
        sage: F = L.construction()[0]
        sage: F
        LaurentPolynomialFunctor
        sage: F(QQ)
        Univariate Laurent Polynomial Ring in t over Rational Field
        sage: K.<x> = LaurentPolynomialRing(ZZ)
        sage: F(K)
        Univariate Laurent Polynomial Ring in t over Univariate Laurent Polynomial Ring in x over Integer Ring
        sage: P.<x,y> = ZZ[]
        sage: f = P.hom([x+2*y,3*x-y],P)
        sage: F(f)
        Ring endomorphism of Univariate Laurent Polynomial Ring in t over Multivariate Polynomial Ring in x, y over Integer Ring
          Defn: Induced from base ring by
                Ring endomorphism of Multivariate Polynomial Ring in x, y over Integer Ring
                  Defn: x |--> x + 2*y
                        y |--> 3*x - y
        sage: F(f)(x*F(P).gen()^-2+y*F(P).gen()^3)
        (x + 2*y)*t^-2 + (3*x - y)*t^3

    """
    rank = 9

    def __init__(self, var, multi_variate=False):
        """
        INPUT:

        - ``var``, a string or a list of strings
        - ``multi_variate``, optional bool, default ``False`` if ``var`` is a string
          and ``True`` otherwise: If ``True``, application to a Laurent polynomial
          ring yields a multivariate Laurent polynomial ring.

        TESTS::

            sage: from sage.categories.pushout import LaurentPolynomialFunctor
            sage: F1 = LaurentPolynomialFunctor('t')
            sage: F2 = LaurentPolynomialFunctor('s', multi_variate=True)
            sage: F3 = LaurentPolynomialFunctor(['s','t'])
            sage: F1(F2(QQ))
            Univariate Laurent Polynomial Ring in t over Univariate Laurent Polynomial Ring in s over Rational Field
            sage: F2(F1(QQ))
            Multivariate Laurent Polynomial Ring in t, s over Rational Field
            sage: F3(QQ)
            Multivariate Laurent Polynomial Ring in s, t over Rational Field

        """
        Functor.__init__(self, Rings(), Rings())
        if not isinstance(var, (six.string_types,tuple,list)):
            raise TypeError("variable name or list of variable names expected")
        self.var = var
        self.multi_variate = multi_variate or not isinstance(var, six.string_types)

    def _apply_functor(self, R):
        """
        Apply the functor to an object of ``self``'s domain.

        TESTS::

            sage: from sage.categories.pushout import LaurentPolynomialFunctor
            sage: F1 = LaurentPolynomialFunctor('t')
            sage: F2 = LaurentPolynomialFunctor('s', multi_variate=True)
            sage: F3 = LaurentPolynomialFunctor(['s','t'])
            sage: F1(F2(QQ))          # indirect doctest
            Univariate Laurent Polynomial Ring in t over Univariate Laurent Polynomial Ring in s over Rational Field
            sage: F2(F1(QQ))
            Multivariate Laurent Polynomial Ring in t, s over Rational Field
            sage: F3(QQ)
            Multivariate Laurent Polynomial Ring in s, t over Rational Field

        """
        from sage.rings.polynomial.laurent_polynomial_ring import LaurentPolynomialRing, is_LaurentPolynomialRing
        if self.multi_variate and is_LaurentPolynomialRing(R):
            return LaurentPolynomialRing(R.base_ring(), (list(R.variable_names()) + [self.var]))
        else:
            from sage.rings.polynomial.polynomial_ring_constructor import PolynomialRing
            return LaurentPolynomialRing(R, self.var)

    def __cmp__(self, other):
        """
        TESTS::

            sage: from sage.categories.pushout import LaurentPolynomialFunctor
            sage: F1 = LaurentPolynomialFunctor('t')
            sage: F2 = LaurentPolynomialFunctor('t', multi_variate=True)
            sage: F3 = LaurentPolynomialFunctor(['s','t'])
            sage: F1 == F2
            True
            sage: F1 == loads(dumps(F1))
            True
            sage: F1 == F3
            False
            sage: F1 == QQ.construction()[0]
            False

        """
        c = cmp(type(self), type(other))
        if c == 0:
            c = cmp(self.var, other.var)
        return c

    def merge(self, other):
        """
        Two Laurent polynomial construction functors merge if the variable names coincide.
        The result is multivariate if one of the arguments is multivariate.

        EXAMPLE::

            sage: from sage.categories.pushout import LaurentPolynomialFunctor
            sage: F1 = LaurentPolynomialFunctor('t')
            sage: F2 = LaurentPolynomialFunctor('t', multi_variate=True)
            sage: F1.merge(F2)
            LaurentPolynomialFunctor
            sage: F1.merge(F2)(LaurentPolynomialRing(GF(2),'a'))
            Multivariate Laurent Polynomial Ring in a, t over Finite Field of size 2
            sage: F1.merge(F1)(LaurentPolynomialRing(GF(2),'a'))
            Univariate Laurent Polynomial Ring in t over Univariate Laurent Polynomial Ring in a over Finite Field of size 2

        """
        if self == other or isinstance(other, PolynomialFunctor) and self.var == other.var:
            return LaurentPolynomialFunctor(self.var, (self.multi_variate or other.multi_variate))
        else:
            return None


class VectorFunctor(ConstructionFunctor):
    """
    A construction functor for free modules over commutative rings.

    EXAMPLE::

        sage: F = (ZZ^3).construction()[0]
        sage: F
        VectorFunctor
        sage: F(GF(2)['t'])
        Ambient free module of rank 3 over the principal ideal domain Univariate Polynomial Ring in t over Finite Field of size 2 (using NTL)


    """
    rank = 10 # ranking of functor, not rank of module.
    # This coincides with the rank of the matrix construction functor, but this is OK since they can not both be applied in any order

    def __init__(self, n, is_sparse=False, inner_product_matrix=None):
        """
        INPUT:

        - ``n``, the rank of the to-be-created modules (non-negative integer)
        - ``is_sparse`` (optional bool, default ``False``), create sparse implementation of modules
        - ``inner_product_matrix``: ``n`` by ``n`` matrix, used to compute inner products in the
          to-be-created modules

        TEST::

            sage: from sage.categories.pushout import VectorFunctor
            sage: F1 = VectorFunctor(3, inner_product_matrix = Matrix(3,3,range(9)))
            sage: F1.domain()
            Category of commutative rings
            sage: F1.codomain()
            Category of commutative additive groups
            sage: M1 = F1(ZZ)
            sage: M1.is_sparse()
            False
            sage: v = M1([3, 2, 1])
            sage: v*Matrix(3,3,range(9))*v.column()
            (96)
            sage: v.inner_product(v)
            96
            sage: F2 = VectorFunctor(3, is_sparse=True)
            sage: M2 = F2(QQ); M2; M2.is_sparse()
            Sparse vector space of dimension 3 over Rational Field
            True

        """
#        Functor.__init__(self, Rings(), FreeModules()) # FreeModules() takes a base ring
#        Functor.__init__(self, Objects(), Objects())   # Object() makes no sence, since FreeModule raises an error, e.g., on Set(['a',1]).
        ## FreeModule requires a commutative ring. Thus, we have
        Functor.__init__(self, CommutativeRings(), CommutativeAdditiveGroups())
        self.n = n
        self.is_sparse = is_sparse
        self.inner_product_matrix = inner_product_matrix

    def _apply_functor(self, R):
        """
        Apply the functor to an object of ``self``'s domain.

        TESTS::

            sage: from sage.categories.pushout import VectorFunctor
            sage: F1 = VectorFunctor(3, inner_product_matrix = Matrix(3,3,range(9)))
            sage: M1 = F1(ZZ)   # indirect doctest
            sage: M1.is_sparse()
            False
            sage: v = M1([3, 2, 1])
            sage: v*Matrix(3,3,range(9))*v.column()
            (96)
            sage: v.inner_product(v)
            96
            sage: F2 = VectorFunctor(3, is_sparse=True)
            sage: M2 = F2(QQ); M2; M2.is_sparse()
            Sparse vector space of dimension 3 over Rational Field
            True
            sage: v = M2([3, 2, 1])
            sage: v.inner_product(v)
            14

        """
        from sage.modules.free_module import FreeModule
        return FreeModule(R, self.n, sparse=self.is_sparse, inner_product_matrix=self.inner_product_matrix)

    def _apply_functor_to_morphism(self, f):
        """
        This is not implemented yet.

        TEST::

            sage: F = (ZZ^3).construction()[0]
            sage: P.<x,y> = ZZ[]
            sage: f = P.hom([x+2*y,3*x-y],P)
            sage: F(f)       # indirect doctest
            Traceback (most recent call last):
            ...
            NotImplementedError: Can not create induced morphisms of free modules yet
        """
        ## TODO: Implement this!
        raise NotImplementedError("Can not create induced morphisms of free modules yet")

    def __cmp__(self, other):
        """
        Only the rank of the to-be-created modules is compared, *not* the inner product matrix.

        TESTS::

            sage: from sage.categories.pushout import VectorFunctor
            sage: F1 = VectorFunctor(3, inner_product_matrix = Matrix(3,3,range(9)))
            sage: F2 = (ZZ^3).construction()[0]
            sage: F1 == F2
            True
            sage: F1(QQ) == F2(QQ)
            True
            sage: F1(QQ).inner_product_matrix() == F2(QQ).inner_product_matrix()
            False
            sage: F1 == loads(dumps(F1))
            True
        """
        c = cmp(type(self), type(other))
        if c == 0:
            c = cmp(self.n, other.n)
        return c

    def merge(self, other):
        """
        Two constructors of free modules merge, if the module ranks coincide. If both
        have explicitly given inner product matrices, they must coincide as well.

        EXAMPLE:

        Two modules without explicitly given inner product allow coercion::

            sage: M1 = QQ^3
            sage: P.<t> = ZZ[]
            sage: M2 = FreeModule(P,3)
            sage: M1([1,1/2,1/3]) + M2([t,t^2+t,3])     # indirect doctest
            (t + 1, t^2 + t + 1/2, 10/3)

        If only one summand has an explicit inner product, the result will be provided
        with it::

            sage: M3 = FreeModule(P,3, inner_product_matrix = Matrix(3,3,range(9)))
            sage: M1([1,1/2,1/3]) + M3([t,t^2+t,3])
            (t + 1, t^2 + t + 1/2, 10/3)
            sage: (M1([1,1/2,1/3]) + M3([t,t^2+t,3])).parent().inner_product_matrix()
            [0 1 2]
            [3 4 5]
            [6 7 8]

        If both summands have an explicit inner product (even if it is the standard
        inner product), then the products must coincide. The only difference between
        ``M1`` and ``M4`` in the following example is the fact that the default
        inner product was *explicitly* requested for ``M4``. It is therefore not
        possible to coerce with a different inner product::

            sage: M4 = FreeModule(QQ,3, inner_product_matrix = Matrix(3,3,1))
            sage: M4 == M1
            True
            sage: M4.inner_product_matrix() == M1.inner_product_matrix()
            True
            sage: M4([1,1/2,1/3]) + M3([t,t^2+t,3])      # indirect doctest
            Traceback (most recent call last):
            ...
            TypeError: unsupported operand parent(s) for '+': 'Ambient quadratic space of dimension 3 over Rational Field
            Inner product matrix:
            [1 0 0]
            [0 1 0]
            [0 0 1]' and 'Ambient free quadratic module of rank 3 over the integral domain Univariate Polynomial Ring in t over Integer Ring
            Inner product matrix:
            [0 1 2]
            [3 4 5]
            [6 7 8]'

        """
        if self != other:
            return None
        if self.inner_product_matrix is None:
            return VectorFunctor(self.n, self.is_sparse and other.is_sparse, other.inner_product_matrix)
        if other.inner_product_matrix is None:
            return VectorFunctor(self.n, self.is_sparse and other.is_sparse, self.inner_product_matrix)
        # At this point, we know that the user wants to take care of the inner product.
        # So, we only merge if both coincide:
        if self.inner_product_matrix != other.inner_product_matrix:
            return None
        else:
            return VectorFunctor(self.n, self.is_sparse and other.is_sparse, self.inner_product_matrix)

class SubspaceFunctor(ConstructionFunctor):
    """
    Constructing a subspace of an ambient free module, given by a basis.

    NOTE:

    This construction functor keeps track of the basis. It can only be applied
    to free modules into which this basis coerces.

    EXAMPLES::

        sage: M = ZZ^3
        sage: S = M.submodule([(1,2,3),(4,5,6)]); S
        Free module of degree 3 and rank 2 over Integer Ring
        Echelon basis matrix:
        [1 2 3]
        [0 3 6]
        sage: F = S.construction()[0]
        sage: F(GF(2)^3)
        Vector space of degree 3 and dimension 2 over Finite Field of size 2
        User basis matrix:
        [1 0 1]
        [0 1 0]

    """
    rank = 11 # ranking of functor, not rank of module

    # The subspace construction returns an object admitting a coercion
    # map into the original, not vice versa.
    coercion_reversed = True

    def __init__(self, basis):
        """
        INPUT:

        ``basis``: a list of elements of a free module.

        TEST::

            sage: from sage.categories.pushout import SubspaceFunctor
            sage: M = ZZ^3
            sage: F = SubspaceFunctor([M([1,2,3]),M([4,5,6])])
            sage: F(GF(5)^3)
            Vector space of degree 3 and dimension 2 over Finite Field of size 5
            User basis matrix:
            [1 2 3]
            [4 0 1]
        """
##        Functor.__init__(self, FreeModules(), FreeModules()) # takes a base ring
##        Functor.__init__(self, Objects(), Objects())   # is too general
        ## It seems that the category of commutative additive groups
        ## currently is the smallest base ring free category that
        ## contains in- and output
        Functor.__init__(self, CommutativeAdditiveGroups(), CommutativeAdditiveGroups())
        self.basis = basis

    def _apply_functor(self, ambient):
        """
        Apply the functor to an object of ``self``'s domain.

        TESTS::

            sage: M = ZZ^3
            sage: S = M.submodule([(1,2,3),(4,5,6)]); S
            Free module of degree 3 and rank 2 over Integer Ring
            Echelon basis matrix:
            [1 2 3]
            [0 3 6]
            sage: F = S.construction()[0]
            sage: F(GF(2)^3)    # indirect doctest
            Vector space of degree 3 and dimension 2 over Finite Field of size 2
            User basis matrix:
            [1 0 1]
            [0 1 0]
        """
        return ambient.span_of_basis(self.basis)

    def _apply_functor_to_morphism(self, f):
        """
        This is not implemented yet.

        TEST::

            sage: F = (ZZ^3).span([(1,2,3),(4,5,6)]).construction()[0]
            sage: P.<x,y> = ZZ[]
            sage: f = P.hom([x+2*y,3*x-y],P)
            sage: F(f)      # indirect doctest
            Traceback (most recent call last):
            ...
            NotImplementedError: Can not create morphisms of free sub-modules yet
        """
        raise NotImplementedError("Can not create morphisms of free sub-modules yet")

    def __cmp__(self, other):
        """
        TEST::

            sage: F1 = (GF(5)^3).span([(1,2,3),(4,5,6)]).construction()[0]
            sage: F2 = (ZZ^3).span([(1,2,3),(4,5,6)]).construction()[0]
            sage: F3 = (QQ^3).span([(1,2,3),(4,5,6)]).construction()[0]
            sage: F4 = (ZZ^3).span([(1,0,-1),(0,1,2)]).construction()[0]
            sage: F1 == loads(dumps(F1))
            True

        The ``span`` method automatically transforms the given basis into
        echelon form. The bases look like that::

            sage: F1.basis
            [
            (1, 0, 4),
            (0, 1, 2)
            ]
            sage: F2.basis
            [
            (1, 2, 3),
            (0, 3, 6)
            ]
            sage: F3.basis
            [
            (1, 0, -1),
            (0, 1, 2)
            ]
            sage: F4.basis
            [
            (1, 0, -1),
            (0, 1, 2)
            ]


        The basis of ``F2`` is modulo 5 different from the other bases.
        So, we have::

            sage: F1 != F2 != F3
            True

        The bases of ``F1``, ``F3`` and ``F4`` are the same modulo 5; however,
        there is no coercion from ``QQ^3`` to ``GF(5)^3``. Therefore, we have::

            sage: F1 == F3
            False

        But there are coercions from ``ZZ^3`` to ``QQ^3`` and ``GF(5)^3``, thus::

            sage: F1 == F4 == F3
            True

        """
        c = cmp(type(self), type(other))
        if c == 0:
            # since comparing the basis involves constructing the pushout
            # of the ambient module, we can not do:
            #c = cmp(self.basis, other.basis)
            # Instead, we only test whether there are coercions.
            L = self.basis.universe()
            R = other.basis.universe()
            c = cmp(L,R)
            if L.has_coerce_map_from(R):
                c = cmp(tuple(self.basis),tuple(L(x) for x in other.basis))
            elif R.has_coerce_map_from(L):
                c = cmp(tuple(other.basis),tuple(R(x) for x in self.basis))
        return c

    def merge(self, other):
        """
        Two Subspace Functors are merged into a construction functor of the sum of two subspaces.

        EXAMPLE::

            sage: M = GF(5)^3
            sage: S1 = M.submodule([(1,2,3),(4,5,6)])
            sage: S2 = M.submodule([(2,2,3)])
            sage: F1 = S1.construction()[0]
            sage: F2 = S2.construction()[0]
            sage: F1.merge(F2)
            SubspaceFunctor
            sage: F1.merge(F2)(GF(5)^3) == S1+S2
            True
            sage: F1.merge(F2)(GF(5)['t']^3)
            Free module of degree 3 and rank 3 over Univariate Polynomial Ring in t over Finite Field of size 5
            User basis matrix:
            [1 0 0]
            [0 1 0]
            [0 0 1]

        TEST::

            sage: P.<t> = ZZ[]
            sage: S1 = (ZZ^3).submodule([(1,2,3),(4,5,6)])
            sage: S2 = (Frac(P)^3).submodule([(t,t^2,t^3+1),(4*t,0,1)])
            sage: v = S1([0,3,6]) + S2([2,0,1/(2*t)]); v   # indirect doctest
            (2, 3, (-12*t - 1)/(-2*t))
            sage: v.parent()
            Vector space of degree 3 and dimension 3 over Fraction Field of Univariate Polynomial Ring in t over Integer Ring
            User basis matrix:
            [1 0 0]
            [0 1 0]
            [0 0 1]

        """
        if isinstance(other, SubspaceFunctor):
            # in order to remove linear dependencies, and in
            # order to test compatibility of the base rings,
            # we try to construct a sample submodule
            if not other.basis:
                return self
            if not self.basis:
                return other
            try:
                P = pushout(self.basis[0].parent().ambient_module(),other.basis[0].parent().ambient_module())
            except CoercionException:
                return None
            try:
                # Use span instead of submodule because we want to
                # allow denominators.
                submodule = P.span
            except AttributeError:
                return None
            S = submodule(self.basis+other.basis).echelonized_basis()
            return SubspaceFunctor(S)
        else:
            return None

class FractionField(ConstructionFunctor):
    """
    Construction functor for fraction fields.

    EXAMPLE::

        sage: F = QQ.construction()[0]
        sage: F
        FractionField
        sage: F.domain()
        Category of integral domains
        sage: F.codomain()
        Category of fields
        sage: F(GF(5)) is GF(5)
        True
        sage: F(ZZ['t'])
        Fraction Field of Univariate Polynomial Ring in t over Integer Ring
        sage: P.<x,y> = QQ[]
        sage: f = P.hom([x+2*y,3*x-y],P)
        sage: F(f)
        Ring endomorphism of Fraction Field of Multivariate Polynomial Ring in x, y over Rational Field
          Defn: x |--> x + 2*y
                y |--> 3*x - y
        sage: F(f)(1/x)
        1/(x + 2*y)
        sage: F == loads(dumps(F))
        True

    """
    rank = 5

    def __init__(self):
        """
        TEST::

            sage: from sage.categories.pushout import FractionField
            sage: F = FractionField()
            sage: F
            FractionField
            sage: F(ZZ['t'])
            Fraction Field of Univariate Polynomial Ring in t over Integer Ring
        """
        from sage.categories.integral_domains import IntegralDomains
        from sage.categories.fields import Fields
        Functor.__init__(self, IntegralDomains(), Fields())

    def _apply_functor(self, R):
        """
        Apply the functor to an object of ``self``'s domain.

        TEST::

            sage: F = QQ.construction()[0]
            sage: F(GF(5)['t'])      # indirect doctest
            Fraction Field of Univariate Polynomial Ring in t over Finite Field of size 5
        """
        return R.fraction_field()


# This isn't used anywhere in Sage, and so I remove it (Simon King, 2010-05)
#
#class LocalizationFunctor(ConstructionFunctor):
#
#    rank = 6
#
#    def __init__(self, t):
#        Functor.__init__(self, Rings(), Rings())
#        self.t = t
#    def _apply_functor(self, R):
#        return R.localize(t)
#    def __cmp__(self, other):
#        c = cmp(type(self), type(other))
#        if c == 0:
#            c = cmp(self.t, other.t)
#        return c

class CompletionFunctor(ConstructionFunctor):
    """
    Completion of a ring with respect to a given prime (including infinity).

    EXAMPLES::

        sage: R = Zp(5)
        sage: R
        5-adic Ring with capped relative precision 20
        sage: F1 = R.construction()[0]
        sage: F1
        Completion[5]
        sage: F1(ZZ) is R
        True
        sage: F1(QQ)
        5-adic Field with capped relative precision 20
        sage: F2 = RR.construction()[0]
        sage: F2
        Completion[+Infinity]
        sage: F2(QQ) is RR
        True
        sage: P.<x> = ZZ[]
        sage: Px = P.completion(x) # currently the only implemented completion of P
        sage: Px
        Power Series Ring in x over Integer Ring
        sage: F3 = Px.construction()[0]
        sage: F3(GF(3)['x'])
        Power Series Ring in x over Finite Field of size 3

    TEST::

        sage: R1.<a> = Zp(5,prec=20)[]
        sage: R2 = Qp(5,prec=40)
        sage: R2(1) + a
        (1 + O(5^20))*a + (1 + O(5^40))
        sage: 1/2 + a
        (1 + O(5^20))*a + (3 + 2*5 + 2*5^2 + 2*5^3 + 2*5^4 + 2*5^5 + 2*5^6 + 2*5^7 + 2*5^8 + 2*5^9 + 2*5^10 + 2*5^11 + 2*5^12 + 2*5^13 + 2*5^14 + 2*5^15 + 2*5^16 + 2*5^17 + 2*5^18 + 2*5^19 + O(5^20))

    """
    rank = 4

    def __init__(self, p, prec, extras=None):
        """
        INPUT:

        - ``p``: A prime number, the generator of a univariate polynomial ring, or ``+Infinity``

        - ``prec``: an integer, yielding the precision in bits. Note that
          if ``p`` is prime then the ``prec`` is the *capped* precision,
          while it is the *set* precision if ``p`` is ``+Infinity``.

        - ``extras`` (optional dictionary): Information on how to print elements, etc.
          If 'type' is given as a key, the corresponding value should be a string among the following:

          - 'RDF', 'Interval', 'RLF', or 'RR' for completions at infinity

          - 'capped-rel', 'capped-abs', 'fixed-mod' or 'lazy' for completions at a finite place
            or ideal of a DVR.

        TESTS::

            sage: from sage.categories.pushout import CompletionFunctor
            sage: F1 = CompletionFunctor(5,100)
            sage: F1(QQ)
            5-adic Field with capped relative precision 100
            sage: F1(ZZ)
            5-adic Ring with capped relative precision 100
            sage: F2 = RR.construction()[0]
            sage: F2
            Completion[+Infinity]
            sage: F2.extras
            {'rnd': 'RNDN', 'sci_not': False, 'type': 'MPFR'}

        """
        Functor.__init__(self, Rings(), Rings())
        self.p = p
        self.prec = prec
        if extras is None:
            self.extras = {}
            self.type = None
        else:
            self.extras = dict(extras)
            self.type = extras.get('type', None)
            from sage.rings.infinity import Infinity
            if self.p == Infinity:
                if self.type not in self._real_types:
                    raise ValueError("completion type must be one of %s"%(", ".join(self._real_types)))
            else:
                if self.type not in self._dvr_types:
                    raise ValueError("completion type must be one of %s"%(", ".join(self._dvr_types)))

    def _repr_(self):
        """
        TEST::

            sage: Zp(7).construction()  # indirect doctest
            (Completion[7], Integer Ring)
        """
        return 'Completion[%s]'%repr(self.p)

    def _apply_functor(self, R):
        """
        Apply the functor to an object of ``self``'s domain.

        TEST::

            sage: R = Zp(5)
            sage: F1 = R.construction()[0]
            sage: F1(ZZ) is R  # indirect doctest
            True
            sage: F1(QQ)
            5-adic Field with capped relative precision 20

        """
        try:
            if len(self.extras) == 0:
                if self.type is None:
                    try:
                        return R.completion(self.p, self.prec)
                    except TypeError:
                        return R.completion(self.p, self.prec, {})
                else:
                    return R.completion(self.p, self.prec, {'type':self.type})
            else:
                extras = self.extras.copy()
                extras['type'] = self.type
                return R.completion(self.p, self.prec, extras)
        except (NotImplementedError,AttributeError):
            if R.construction() is None:
                raise NotImplementedError("Completion is not implemented for %s"%R.__class__)
            F, BR = R.construction()
            M = self.merge(F) or F.merge(self)
            if M is not None:
                return M(BR)
            if self.commutes(F) or F.commutes(self):
                return F(self(BR))
            raise NotImplementedError("Don't know how to apply %s to %s"%(repr(self),repr(R)))

    def __cmp__(self, other):
        """
        NOTE:

        Only the prime used in the completion is relevant to comparison
        of Completion functors, although the resulting rings also take
        the precision into account.

        TEST::

            sage: R1 = Zp(5,prec=30)
            sage: R2 = Zp(5,prec=40)
            sage: F1 = R1.construction()[0]
            sage: F2 = R2.construction()[0]
            sage: F1 == loads(dumps(F1))    # indirect doctest
            True
            sage: F1==F2
            True
            sage: F1(QQ)==F2(QQ)
            False
            sage: R3 = Zp(7)
            sage: F3 = R3.construction()[0]
            sage: F1==F3
            False
        """
        c = cmp(type(self), type(other))
        if c == 0:
            c = cmp(self.p, other.p)
        return c

    _real_types = ['Interval','Ball','MPFR','RDF','RLF']
    _dvr_types = [None, 'fixed-mod','capped-abs','capped-rel','lazy']

    def merge(self, other):
        """
        Two Completion functors are merged, if they are equal. If the precisions of
        both functors coincide, then a Completion functor is returned that results
        from updating the ``extras`` dictionary of ``self`` by ``other.extras``.
        Otherwise, if the completion is at infinity then merging does not increase
        the set precision, and if the completion is at a finite prime, merging
        does not decrease the capped precision.

        EXAMPLE::

            sage: R1.<a> = Zp(5,prec=20)[]
            sage: R2 = Qp(5,prec=40)
            sage: R2(1)+a         # indirect doctest
            (1 + O(5^20))*a + (1 + O(5^40))
            sage: R3 = RealField(30)
            sage: R4 = RealField(50)
            sage: R3(1) + R4(1)   # indirect doctest
            2.0000000
            sage: (R3(1) + R4(1)).parent()
            Real Field with 30 bits of precision

        TESTS:

        We check that #12353 has been resolved::

            sage: RealIntervalField(53)(-1) > RR(1)
            False
            sage: RealIntervalField(54)(-1) > RR(1)
            False
            sage: RealIntervalField(54)(1) > RR(-1)
            True
            sage: RealIntervalField(53)(1) > RR(-1)
            True

        We check that various pushouts work::

            sage: R0 = RealIntervalField(30)
            sage: R1 = RealIntervalField(30, sci_not=True)
            sage: R2 = RealIntervalField(53)
            sage: R3 = RealIntervalField(53, sci_not = True)
            sage: R4 = RealIntervalField(90)
            sage: R5 = RealIntervalField(90, sci_not = True)
            sage: R6 = RealField(30)
            sage: R7 = RealField(30, sci_not=True)
            sage: R8 = RealField(53, rnd = 'RNDD')
            sage: R9 = RealField(53, sci_not = True, rnd = 'RNDZ')
            sage: R10 = RealField(53, sci_not = True)
            sage: R11 = RealField(90, sci_not = True, rnd = 'RNDZ')
            sage: Rlist = [R0,R1,R2,R3,R4,R5,R6,R7,R8,R9,R10,R11]
            sage: from sage.categories.pushout import pushout
            sage: pushouts = [R0,R0,R0,R1,R0,R1,R0,R1,R0,R1,R1,R1,R1,R1,R1,R1,R1,R1,R1,R1,R1,R1,R1,R1,R0,R1,R2,R2,R2,R3,R0,R1,R2,R3,R3,R3,R1,R1,R3,R3,R3,R3,R1,R1,R3,R3,R3,R3,R0,R1,R2,R3,R4,R4,R0,R1,R2,R3,R3,R5,R1,R1,R3,R3,R5,R5,R1,R1,R3,R3,R3,R5,R0,R1,R0,R1,R0,R1,R6,R6,R6,R7,R7,R7,R1,R1,R1,R1,R1,R1,R7,R7,R7,R7,R7,R7,R0,R1,R2,R3,R2,R3,R6,R7,R8,R9,R10,R9,R1,R1,R3,R3,R3,R3,R7,R7,R9,R9,R10,R9,R1,R1,R3,R3,R3,R3,R7,R7,R10,R10,R10,R10,R1,R1,R3,R3,R5,R5,R7,R7,R9,R9,R10,R11]
            sage: all([R is S for R, S in zip(pushouts, [pushout(a, b) for a in Rlist for b in Rlist])])
            True

        ::

            sage: P0 = ZpFM(5, 10)
            sage: P1 = ZpFM(5, 20)
            sage: P2 = ZpCR(5, 10)
            sage: P3 = ZpCR(5, 20)
            sage: P4 = ZpCA(5, 10)
            sage: P5 = ZpCA(5, 20)
            sage: P6 = Qp(5, 10)
            sage: P7 = Qp(5, 20)
            sage: Plist = [P2,P3,P4,P5,P6,P7]
            sage: from sage.categories.pushout import pushout
            sage: pushouts = [P2,P3,P4,P5,P6,P7,P3,P3,P5,P5,P7,P7,P4,P5,P4,P5,P6,P7,P5,P5,P5,P5,P7,P7,P6,P7,P6,P7,P6,P7,P7,P7,P7,P7,P7,P7]
            sage: all([P is Q for P, Q in zip(pushouts, [pushout(a, b) for a in Plist for b in Plist])])
            True
        """
        if self == other: # both are Completion functors with the same p
            from sage.all import Infinity
            if self.p == Infinity:
                new_prec = min(self.prec, other.prec)
                new_type = self._real_types[min(self._real_types.index(self.type), \
                                                self._real_types.index(other.type))]
                new_scinot = max(self.extras.get('sci_not',0), other.extras.get('sci_not',0))
                from sage.rings.real_mpfr import _rounding_modes
                new_rnd = _rounding_modes[min(_rounding_modes.index(self.extras.get('rnd', 'RNDN')), \
                                              _rounding_modes.index(other.extras.get('rnd', 'RNDN')))]
                return CompletionFunctor(self.p, new_prec, {'type': new_type, 'sci_not':new_scinot, 'rnd':new_rnd})
            else:
                new_type = self._dvr_types[min(self._dvr_types.index(self.type), self._dvr_types.index(other.type))]
                if new_type == 'fixed-mod':
                    if self.type != 'fixed-mod' or other.type != 'fixed-mod':
                        return None # no coercion into fixed-mod
                    new_prec = min(self.prec, other.prec)
                else:
                    new_prec = max(self.prec, other.prec) # since elements track their own precision, we don't want to truncate them
                extras = self.extras.copy()
                extras.update(other.extras)
                extras['type'] = new_type
                return CompletionFunctor(self.p, new_prec, extras)

##   Completion has a lower rank than FractionField
##   and is thus applied first. However, fact is that
##   both commute. This is used in the call method,
##   since some fraction fields have no completion method
##   implemented.

    def commutes(self,other):
        """
        Completion commutes with fraction fields.

        EXAMPLE::

            sage: F1 = Qp(5).construction()[0]
            sage: F2 = QQ.construction()[0]
            sage: F1.commutes(F2)
            True

        TEST:

        The fraction field ``R`` in the example below has no completion
        method. But completion commutes with the fraction field functor,
        and so it is tried internally whether applying the construction
        functors in opposite order works. It does::

            sage: P.<x> = ZZ[]
            sage: C = P.completion(x).construction()[0]
            sage: R = FractionField(P)
            sage: hasattr(R,'completion')
            False
            sage: C(R) is Frac(C(P))
            True
            sage: F = R.construction()[0]
            sage: (C*F)(ZZ['x']) is (F*C)(ZZ['x'])
            True

        The following was fixed in :trac:`15329` (it used to result
        in an infinite recursion)::

            sage: from sage.categories.pushout import pushout
            sage: pushout(Qp(7),RLF)
            Traceback (most recent call last):
            ...
            CoercionException: ('Ambiguous Base Extension', 7-adic Field with capped relative precision 20, Real Lazy Field)

        """
        return isinstance(other,FractionField)

class QuotientFunctor(ConstructionFunctor):
    """
    Construction functor for quotient rings.

    NOTE:

    The functor keeps track of variable names.

    EXAMPLE::

        sage: P.<x,y> = ZZ[]
        sage: Q = P.quo([x^2+y^2]*P)
        sage: F = Q.construction()[0]
        sage: F(QQ['x','y'])
        Quotient of Multivariate Polynomial Ring in x, y over Rational Field by the ideal (x^2 + y^2)
        sage: F(QQ['x','y']) == QQ['x','y'].quo([x^2+y^2]*QQ['x','y'])
        True
        sage: F(QQ['x','y','z'])
        Traceback (most recent call last):
        ...
        CoercionException: Can not apply this quotient functor to Multivariate Polynomial Ring in x, y, z over Rational Field
        sage: F(QQ['y','z'])
        Traceback (most recent call last):
        ...
        TypeError: Could not find a mapping of the passed element to this ring.
    """
    rank = 4.5

    def __init__(self, I, names=None, as_field=False):
        """
        INPUT:

        - ``I``, an ideal (the modulus)
        - ``names`` (optional string or list of strings), the names for the quotient ring generators
        - ``as_field`` (optional bool, default false), return the quotient ring as field (if available).

        TESTS::

            sage: from sage.categories.pushout import QuotientFunctor
            sage: P.<t> = ZZ[]
            sage: F = QuotientFunctor([5+t^2]*P)
            sage: F(P)
            Univariate Quotient Polynomial Ring in tbar over Integer Ring with modulus t^2 + 5
            sage: F(QQ['t'])
            Univariate Quotient Polynomial Ring in tbar over Rational Field with modulus t^2 + 5
            sage: F = QuotientFunctor([5+t^2]*P,names='s')
            sage: F(P)
            Univariate Quotient Polynomial Ring in s over Integer Ring with modulus t^2 + 5
            sage: F(QQ['t'])
            Univariate Quotient Polynomial Ring in s over Rational Field with modulus t^2 + 5
            sage: F = QuotientFunctor([5]*ZZ,as_field=True)
            sage: F(ZZ)
            Finite Field of size 5
            sage: F = QuotientFunctor([5]*ZZ)
            sage: F(ZZ)
            Ring of integers modulo 5

        """
        Functor.__init__(self, Rings(), Rings()) # much more general...
        self.I = I
        if names is None:
            self.names = None
        elif isinstance(names, six.string_types):
            self.names = (names,)
        else:
            self.names = tuple(names)
        self.as_field = as_field

    def _apply_functor(self, R):
        """
        Apply the functor to an object of ``self``'s domain.

        TESTS::

            sage: P.<x,y> = ZZ[]
            sage: Q = P.quo([2+x^2,3*x+y^2])
            sage: F = Q.construction()[0]; F
            QuotientFunctor
            sage: F(QQ['x','y'])     # indirect doctest
            Quotient of Multivariate Polynomial Ring in x, y over Rational Field by the ideal (x^2 + 2, y^2 + 3*x)

        Note that the ``quo()`` method of a field used to return the
        integer zero. That strange behaviour was removed in trac
        ticket :trac:`9138`. It now returns a trivial quotient ring
        when applied to a field::

            sage: F = ZZ.quo([5]*ZZ).construction()[0]
            sage: F(QQ)
            Ring of integers modulo 1
            sage: QQ.quo(5)
            Quotient of Rational Field by the ideal (1)
        """
        I = self.I
        from sage.all import QQ
        if not I.is_zero():
            from sage.categories.fields import Fields
            if R in Fields():
                from sage.all import Integers
                return Integers(1)
        if I.ring() != R:
            if I.ring().has_coerce_map_from(R):
                R = I.ring()
            else:
                R = pushout(R,I.ring().base_ring())
                I = [R(1)*t for t in I.gens()]*R
        try:
            Q = R.quo(I,names=self.names)
        except IndexError: # That may happen!
            raise CoercionException("Can not apply this quotient functor to %s"%R)
        if self.as_field:# and hasattr(Q, 'field'):
            try:
                Q = Q.field()
            except AttributeError:
                pass
        return Q

    def __cmp__(self, other):
        """
        The types, the names and the moduli are compared.

        TESTS::

            sage: P.<x> = QQ[]
            sage: F = P.quo([(x^2+1)^2*(x^2-3),(x^2+1)^2*(x^5+3)]).construction()[0]
            sage: F == loads(dumps(F))
            True
            sage: P2.<x,y> = QQ[]
            sage: F == P2.quo([(x^2+1)^2*(x^2-3),(x^2+1)^2*(x^5+3)]).construction()[0]
            False
            sage: P3.<x> = ZZ[]
            sage: F == P3.quo([(x^2+1)^2*(x^2-3),(x^2+1)^2*(x^5+3)]).construction()[0]
            True
        """
        c = cmp(type(self), type(other))
        if c == 0:
            c = cmp(self.names, other.names)
        if c == 0:
            c = cmp(self.I, other.I)
        return c

    def merge(self, other):
        """
        Two quotient functors with coinciding names are merged by taking the gcd of their moduli.

        EXAMPLE::

            sage: P.<x> = QQ[]
            sage: Q1 = P.quo([(x^2+1)^2*(x^2-3)])
            sage: Q2 = P.quo([(x^2+1)^2*(x^5+3)])
            sage: from sage.categories.pushout import pushout
            sage: pushout(Q1,Q2)    # indirect doctest
            Univariate Quotient Polynomial Ring in xbar over Rational Field with modulus x^4 + 2*x^2 + 1

        The following was fixed in trac ticket #8800::

            sage: pushout(GF(5), Integers(5))
            Finite Field of size 5

        """
        if type(self) is not type(other):
            return None
        if self.names != other.names:
            return None
        if self == other:
            if self.as_field == other.as_field:
                return self
            return QuotientFunctor(self.I, names=self.names, as_field=True) # one of them yields a field!
        try:
            gcd = self.I + other.I
        except (TypeError, NotImplementedError):
            try:
                gcd = self.I.gcd(other.I)
            except (TypeError, NotImplementedError):
                return None
        if gcd.is_trivial() and not gcd.is_zero():
            # quotient by gcd would result in the trivial ring/group/...
            # Rather than create the zero ring, we claim they can't be merged
            # TODO: Perhaps this should be detected at a higher level...
            raise TypeError("Trivial quotient intersection.")
        # GF(p) has a coercion from Integers(p). Hence, merging should
        # yield a field if either self or other yields a field.
        return QuotientFunctor(gcd, names=self.names, as_field=self.as_field or other.as_field)

class AlgebraicExtensionFunctor(ConstructionFunctor):
    """
    Algebraic extension (univariate polynomial ring modulo principal ideal).

    EXAMPLE::

        sage: K.<a> = NumberField(x^3+x^2+1)
        sage: F = K.construction()[0]
        sage: F(ZZ['t'])
        Univariate Quotient Polynomial Ring in a over Univariate Polynomial Ring in t over Integer Ring with modulus a^3 + a^2 + 1

    Note that, even if a field is algebraically closed, the algebraic
    extension will be constructed as the quotient of a univariate
    polynomial ring::

        sage: F(CC)
        Univariate Quotient Polynomial Ring in a over Complex Field with 53 bits of precision with modulus a^3 + a^2 + 1.00000000000000
        sage: F(RR)
        Univariate Quotient Polynomial Ring in a over Real Field with 53 bits of precision with modulus a^3 + a^2 + 1.00000000000000

    Note that the construction functor of a number field applied to
    the integers returns an order (not necessarily maximal) of that
    field, similar to the behaviour of ``ZZ.extension(...)``::

        sage: F(ZZ)
        Order in Number Field in a with defining polynomial x^3 + x^2 + 1

    This also holds for non-absolute number fields::

        sage: K.<a,b> = NumberField([x^3+x^2+1,x^2+x+1])
        sage: F = K.construction()[0]
        sage: O = F(ZZ); O
        Relative Order in Number Field in a with defining polynomial x^3 + x^2 + 1 over its base field

    Unfortunately, the relative number field is not a unique parent::

        sage: O.ambient() is K
        False
        sage: O.ambient() == K
        True

    """
    rank = 3

    def __init__(self, polys, names, embeddings, cyclotomic=None, **kwds):
        """
        INPUT:

        - ``polys``: a list of polynomials (or of integers, for
          finite fields and unramified local extensions)
        - ``names``: a list of strings of the same length as the
          list ``polys``
        - ``embeddings``: a list of approximate complex values,
          determining an embedding of the generators into the
          complex field, or ``None`` for each generator whose
          embedding is not prescribed.
        - ``cyclotomic``: optional integer. If it is provided,
          application of the functor to the rational field yields
          a cyclotomic field, rather than just a number field.
        - ``**kwds``: further keywords; when the functor is applied to
          a ring `R`, these are passed to the ``extension()`` method
          of `R`.

        REMARK:

        Currently, an embedding can only be provided for the last
        generator, and only when the construction functor is applied
        to the rational field. There will be no error when constructing
        the functor, but when applying it.

        TESTS::

            sage: from sage.categories.pushout import AlgebraicExtensionFunctor
            sage: P.<x> = ZZ[]
            sage: F1 = AlgebraicExtensionFunctor([x^3 - x^2 + 1], ['a'], [None])
            sage: F2 = AlgebraicExtensionFunctor([x^3 - x^2 + 1], ['a'], [0])
            sage: F1==F2
            False
            sage: F1(QQ)
            Number Field in a with defining polynomial x^3 - x^2 + 1
            sage: F1(QQ).coerce_embedding()
            sage: phi = F2(QQ).coerce_embedding().__copy__(); phi
            Generic morphism:
              From: Number Field in a with defining polynomial x^3 - x^2 + 1
              To:   Real Lazy Field
              Defn: a -> -0.7548776662466928?
            sage: F1(QQ)==F2(QQ)
            False
            sage: F1(GF(5))
            Univariate Quotient Polynomial Ring in a over Finite Field of size 5 with modulus a^3 + 4*a^2 + 1
            sage: F2(GF(5))
            Traceback (most recent call last):
            ...
            NotImplementedError: ring extension with prescripted embedding is not implemented

        When applying a number field constructor to the ring of
        integers, an order (not necessarily maximal) of that field is
        returned, similar to the behaviour of ``ZZ.extension``::

            sage: F1(ZZ)
            Order in Number Field in a with defining polynomial x^3 - x^2 + 1

        The cyclotomic fields form a special case of number fields
        with prescribed embeddings::

            sage: C = CyclotomicField(8)
            sage: F,R = C.construction()
            sage: F
            AlgebraicExtensionFunctor
            sage: R
            Rational Field
            sage: F(R)
            Cyclotomic Field of order 8 and degree 4
            sage: F(ZZ)
            Maximal Order in Cyclotomic Field of order 8 and degree 4

        """
        Functor.__init__(self, Rings(), Rings())
        if not (isinstance(polys,(list,tuple)) and isinstance(names,(list,tuple)) and isinstance(embeddings,(list,tuple))):
            raise ValueError("Arguments must be lists or tuples")
        if not (len(names)==len(polys)==len(embeddings)):
            raise ValueError("The three arguments must be of the same length")
        self.polys = list(polys)
        self.names = list(names)
        self.embeddings = list(embeddings)
        self.cyclotomic = int(cyclotomic) if cyclotomic is not None else None
        self.kwds = kwds

    def _apply_functor(self, R):
        """
        Apply the functor to an object of ``self``'s domain.

        TESTS::

            sage: K.<a>=NumberField(x^3+x^2+1)
            sage: F = K.construction()[0]
            sage: F(ZZ)       # indirect doctest
            Order in Number Field in a with defining polynomial x^3 + x^2 + 1
            sage: F(ZZ['t'])  # indirect doctest
            Univariate Quotient Polynomial Ring in a over Univariate Polynomial Ring in t over Integer Ring with modulus a^3 + a^2 + 1
            sage: F(RR)       # indirect doctest
            Univariate Quotient Polynomial Ring in a over Real Field with 53 bits of precision with modulus a^3 + a^2 + 1.00000000000000

        Check that :trac:`13538` is fixed::

            sage: K = Qp(3,3)
            sage: R.<a> = K[]
            sage: AEF = sage.categories.pushout.AlgebraicExtensionFunctor([a^2-3], ['a'], [None])
            sage: AEF(K)
            Eisenstein Extension of 3-adic Field with capped relative precision 3 in a defined by (1 + O(3^3))*a^2 + (O(3^4))*a + (2*3 + 2*3^2 + 2*3^3 + O(3^4))

        """
        from sage.all import QQ, ZZ, CyclotomicField
        if self.cyclotomic:
            if R==QQ:
                return CyclotomicField(self.cyclotomic)
            if R==ZZ:
                return CyclotomicField(self.cyclotomic).maximal_order()
        if len(self.polys) == 1:
            return R.extension(self.polys[0], names=self.names[0], embedding=self.embeddings[0], **self.kwds)
        return R.extension(self.polys, names=self.names, embedding=self.embeddings)

    def __cmp__(self, other):
        """
        TEST::

            sage: K.<a>=NumberField(x^3+x^2+1)
            sage: F = K.construction()[0]
            sage: F == loads(dumps(F))
            True
        """
        c = cmp(type(self), type(other))
        if c == 0:
            c = cmp(self.polys, other.polys)
        if c == 0:
            c = cmp(self.embeddings, other.embeddings)
        return c

    def merge(self,other):
        """
        Merging with another :class:`AlgebraicExtensionFunctor`.

        INPUT:

        ``other`` -- Construction Functor.

        OUTPUT:

        - If ``self==other``, ``self`` is returned.
        - If ``self`` and ``other`` are simple extensions
          and both provide an embedding, then it is tested
          whether one of the number fields provided by
          the functors coerces into the other; the functor
          associated with the target of the coercion is
          returned. Otherwise, the construction functor
          associated with the pushout of the codomains
          of the two embeddings is returned, provided that
          it is a number field.
        - If these two extensions are defined by Conway polynomials
          over finite fields, merges them into a single extension of
          degree the lcm of the two degrees.
        - Otherwise, None is returned.

        REMARK:

        Algebraic extension with embeddings currently only
        works when applied to the rational field. This is
        why we use the admittedly strange rule above for
        merging.

        EXAMPLES:

        The following demonstrate coercions for finite fields using Conway or
        pseudo-Conway polynomials::

            sage: k = GF(3^2, conway=True, prefix='z'); a = k.gen()
            sage: l = GF(3^3, conway=True, prefix='z'); b = l.gen()
            sage: a + b # indirect doctest
            z6^5 + 2*z6^4 + 2*z6^3 + z6^2 + 2*z6 + 1

        Note that embeddings are compatible in lattices of such finite fields::

            sage: m = GF(3^5, conway=True, prefix='z'); c = m.gen()
            sage: (a+b)+c == a+(b+c) # indirect doctest
            True
            sage: from sage.categories.pushout import pushout
            sage: n = pushout(k, l)
            sage: o = pushout(l, m)
            sage: q = pushout(n, o)
            sage: q(o(b)) == q(n(b)) # indirect doctest
            True

        Coercion is also available for number fields::

            sage: P.<x> = QQ[]
            sage: L.<b> = NumberField(x^8-x^4+1, embedding=CDF.0)
            sage: M1.<c1> = NumberField(x^2+x+1, embedding=b^4-1)
            sage: M2.<c2> = NumberField(x^2+1, embedding=-b^6)
            sage: M1.coerce_map_from(M2)
            sage: M2.coerce_map_from(M1)
            sage: c1+c2; parent(c1+c2)    #indirect doctest
            -b^6 + b^4 - 1
            Number Field in b with defining polynomial x^8 - x^4 + 1
            sage: pushout(M1['x'],M2['x'])
            Univariate Polynomial Ring in x over Number Field in b with defining polynomial x^8 - x^4 + 1

        In the previous example, the number field ``L`` becomes the pushout
        of ``M1`` and ``M2`` since both are provided with an embedding into
        ``L``, *and* since ``L`` is a number field. If two number fields
        are embedded into a field that is not a numberfield, no merging
        occurs::

            sage: K.<a> = NumberField(x^3-2, embedding=CDF(1/2*I*2^(1/3)*sqrt(3) - 1/2*2^(1/3)))
            sage: L.<b> = NumberField(x^6-2, embedding=1.1)
            sage: L.coerce_map_from(K)
            sage: K.coerce_map_from(L)
            sage: pushout(K,L)
            Traceback (most recent call last):
            ...
            CoercionException: ('Ambiguous Base Extension', Number Field in a with defining polynomial x^3 - 2, Number Field in b with defining polynomial x^6 - 2)

        """
        if isinstance(other, AlgebraicClosureFunctor):
            return other
        elif not isinstance(other, AlgebraicExtensionFunctor):
            return None
        if self == other:
            return self
        # This method is supposed to be used in pushout(),
        # *after* expanding the functors. Hence, we can
        # assume that both functors have a single variable.
        # But for being on the safe side...:
        if len(self.names)!=1 or len(other.names)!=1:
            return None
##       We don't accept a forgetful coercion, since, together
##       with bidirectional coercions between two embedded
##       number fields, it would yield to contradictions in
##       the coercion system.
#        if self.polys==other.polys and self.names==other.names:
#            # We have a forgetful functor:
#            if self.embeddings==[None]:
#                return self
#            if  other.embeddings==[None]:
#                return other
        # ... or we may use the given embeddings:
        if self.embeddings!=[None] and other.embeddings!=[None]:
            from sage.all import QQ
            KS = self(QQ)
            KO = other(QQ)
            if KS.has_coerce_map_from(KO):
                return self
            if KO.has_coerce_map_from(KS):
                return other
            # nothing else helps, hence, we move to the pushout of the codomains of the embeddings
            try:
                P = pushout(self.embeddings[0].parent(), other.embeddings[0].parent())
                from sage.rings.number_field.number_field import is_NumberField
                if is_NumberField(P):
                    return P.construction()[0]
            except CoercionException:
                return None
        # Finite fields and unramified local extensions may use
        # integers to encode degrees of extensions.
        from sage.rings.integer import Integer
        if (isinstance(self.polys[0], Integer) and isinstance(other.polys[0], Integer)
            and self.embeddings == [None] and other.embeddings == [None] and self.kwds == other.kwds):
            return AlgebraicExtensionFunctor([self.polys[0].lcm(other.polys[0])], [None], [None], **self.kwds)

    def __mul__(self, other):
        """
        Compose construction functors to a composit construction functor, unless one of them is the identity.

        NOTE:

        The product is in functorial notation, i.e., when applying the product to an object
        then the second factor is applied first.

        TESTS::

            sage: P.<x> = QQ[]
            sage: K.<a> = NumberField(x^3-5,embedding=0)
            sage: L.<b> = K.extension(x^2+a)
            sage: F,R = L.construction()
            sage: prod(F.expand())(R) == L #indirect doctest
            True

        """
        if isinstance(other,IdentityConstructionFunctor):
            return self
        if isinstance(other, AlgebraicExtensionFunctor):
            if set(self.names).intersection(other.names):
                raise CoercionException("Overlapping names (%s,%s)" % (self.names, other.names))
            return AlgebraicExtensionFunctor(self.polys + other.polys, self.names + other.names,
                                             self.embeddings + other.embeddings, **self.kwds)
        elif isinstance(other, CompositeConstructionFunctor) \
              and isinstance(other.all[-1], AlgebraicExtensionFunctor):
            return CompositeConstructionFunctor(other.all[:-1], self * other.all[-1])
        else:
            return CompositeConstructionFunctor(other, self)

    def expand(self):
        """
        Decompose the functor `F` into sub-functors, whose product returns `F`.

        EXAMPLES::

            sage: P.<x> = QQ[]
            sage: K.<a> = NumberField(x^3-5,embedding=0)
            sage: L.<b> = K.extension(x^2+a)
            sage: F,R = L.construction()
            sage: prod(F.expand())(R) == L
            True
            sage: K = NumberField([x^2-2, x^2-3],'a')
            sage: F, R = K.construction()
            sage: F
            AlgebraicExtensionFunctor
            sage: L = F.expand(); L
            [AlgebraicExtensionFunctor, AlgebraicExtensionFunctor]
            sage: L[-1](QQ)
            Number Field in a1 with defining polynomial x^2 - 3
        """
        if len(self.polys)==1:
            return [self]
        return [AlgebraicExtensionFunctor([self.polys[i]], [self.names[i]], [self.embeddings[i]], **self.kwds)
                for i in xrange(len(self.polys))]

class AlgebraicClosureFunctor(ConstructionFunctor):
    """
    Algebraic Closure.

    EXAMPLE::

        sage: F = CDF.construction()[0]
        sage: F(QQ)
        Algebraic Field
        sage: F(RR)
        Complex Field with 53 bits of precision
        sage: F(F(QQ)) is F(QQ)
        True

    """
    rank = 3

    def __init__(self):
        """
        TEST::

            sage: from sage.categories.pushout import AlgebraicClosureFunctor
            sage: F = AlgebraicClosureFunctor()
            sage: F(QQ)
            Algebraic Field
            sage: F(RR)
            Complex Field with 53 bits of precision
            sage: F == loads(dumps(F))
            True

        """
        Functor.__init__(self, Rings(), Rings())

    def _apply_functor(self, R):
        """
        Apply the functor to an object of ``self``'s domain.

        TEST::

            sage: F = CDF.construction()[0]
            sage: F(QQ)       # indirect doctest
            Algebraic Field
        """
        try:
            c = R.construction()
            if c is not None and c[0]==self:
                return R
        except AttributeError:
            pass
        return R.algebraic_closure()

    def merge(self, other):
        """
        Mathematically, Algebraic Closure subsumes Algebraic Extension.
        However, it seems that people do want to work with algebraic
        extensions of ``RR``. Therefore, we do not merge with algebraic extension.

        TEST::

            sage: K.<a>=NumberField(x^3+x^2+1)
            sage: CDF.construction()[0].merge(K.construction()[0]) is None
            True
            sage: CDF.construction()[0].merge(CDF.construction()[0])
            AlgebraicClosureFunctor

        """
        if self==other:
            return self
        return None
        # Mathematically, Algebraic Closure subsumes Algebraic Extension.
        # However, it seems that people do want to work with
        # algebraic extensions of RR (namely RR/poly*RR). So, we don't do:
        # if isinstance(other,AlgebraicExtensionFunctor):
        #     return self

class PermutationGroupFunctor(ConstructionFunctor):

    rank = 10

    def __init__(self, gens, domain):
        """
        EXAMPLES::

            sage: from sage.categories.pushout import PermutationGroupFunctor
            sage: PF = PermutationGroupFunctor([PermutationGroupElement([(1,2)])], [1,2]); PF
            PermutationGroupFunctor[(1,2)]
        """
        Functor.__init__(self, Groups(), Groups())
        self._gens = gens
        self._domain = domain

    def _repr_(self):
        """
        EXAMPLES::

            sage: P1 = PermutationGroup([[(1,2)]])
            sage: PF, P = P1.construction()
            sage: PF
            PermutationGroupFunctor[(1,2)]
        """
        return "PermutationGroupFunctor%s"%self.gens()

    def __call__(self, R):
        """
        EXAMPLES::

            sage: P1 = PermutationGroup([[(1,2)]])
            sage: PF, P = P1.construction()
            sage: PF(P)
            Permutation Group with generators [(1,2)]
        """
        from sage.groups.perm_gps.permgroup import PermutationGroup
        return PermutationGroup([g for g in (R.gens() + self.gens()) if not g.is_one()],
                                domain=self._domain)

    def gens(self):
        """
        EXAMPLES::

            sage: P1 = PermutationGroup([[(1,2)]])
            sage: PF, P = P1.construction()
            sage: PF.gens()
            [(1,2)]
        """
        return self._gens

    def merge(self, other):
        """
        Merge ``self`` with another construction functor, or return None.

        EXAMPLES::

            sage: P1 = PermutationGroup([[(1,2)]])
            sage: PF1, P = P1.construction()
            sage: P2 = PermutationGroup([[(1,3)]])
            sage: PF2, P = P2.construction()
            sage: PF1.merge(PF2)
            PermutationGroupFunctor[(1,2), (1,3)]
        """
        if self.__class__ != other.__class__:
            return None
        from sage.sets.all import FiniteEnumeratedSet

        new_domain = set(self._domain).union(set(other._domain))
        new_domain = FiniteEnumeratedSet(sorted(new_domain))
        return PermutationGroupFunctor(self.gens() + other.gens(),
                                       new_domain)

class BlackBoxConstructionFunctor(ConstructionFunctor):
    """
    Construction functor obtained from any callable object.

    EXAMPLES::

        sage: from sage.categories.pushout import BlackBoxConstructionFunctor
        sage: FG = BlackBoxConstructionFunctor(gap)
        sage: FS = BlackBoxConstructionFunctor(singular)
        sage: FG
        BlackBoxConstructionFunctor
        sage: FG(ZZ)
        Integers
        sage: FG(ZZ).parent()
        Gap
        sage: FS(QQ['t'])
        //   characteristic : 0
        //   number of vars : 1
        //        block   1 : ordering lp
        //                  : names    t
        //        block   2 : ordering C
        sage: FG == FS
        False
        sage: FG == loads(dumps(FG))
        True
    """
    rank = 100

    def __init__(self, box):
        """
        TESTS::

            sage: from sage.categories.pushout import BlackBoxConstructionFunctor
            sage: FG = BlackBoxConstructionFunctor(gap)
            sage: FM = BlackBoxConstructionFunctor(maxima)
            sage: FM == FG
            False
            sage: FM == loads(dumps(FM))
            True
        """
        ConstructionFunctor.__init__(self,Objects(),Objects())
        if not callable(box):
            raise TypeError("input must be callable")
        self.box = box

    def _apply_functor(self, R):
        """
        Apply the functor to an object of ``self``'s domain.

        TESTS::

            sage: from sage.categories.pushout import BlackBoxConstructionFunctor
            sage: f = lambda x: x^2
            sage: F = BlackBoxConstructionFunctor(f)
            sage: F(ZZ)           # indirect doctest
            Ambient free module of rank 2 over the principal ideal domain Integer Ring

        """
        return self.box(R)

    def __cmp__(self, other):
        """
        TESTS::

            sage: from sage.categories.pushout import BlackBoxConstructionFunctor
            sage: FG = BlackBoxConstructionFunctor(gap)
            sage: FM = BlackBoxConstructionFunctor(maxima)
            sage: FM == FG       # indirect doctest
            False
            sage: FM == loads(dumps(FM))
            True
        """
        c = cmp(type(self), type(other))
        if c == 0:
            c = cmp(self.box, other.box)
        #return self.box == other.box
        return c

def pushout(R, S):
    r"""
    Given a pair of objects `R` and `S`, try to construct a
    reasonable object `Y` and return maps such that
    canonically `R \leftarrow Y \rightarrow S`.

    ALGORITHM:

    This incorporates the idea of functors discussed at Sage Days 4.
    Every object `R` can be viewed as an initial object and a series
    of functors (e.g. polynomial, quotient, extension, completion,
    vector/matrix, etc.). Call the series of increasingly simple
    objects (with the associated functors) the "tower" of `R`. The
    construction method is used to create the tower.

    Given two objects `R` and `S`, try to find a common initial object
    `Z`. If the towers of `R` and `S` meet, let `Z` be their join.
    Otherwise, see if the top of one coerces naturally into the other.

    Now we have an initial object and two ordered lists of functors to
    apply. We wish to merge these in an unambiguous order, popping
    elements off the top of one or the other tower as we apply them to
    `Z`.

    - If the functors are of distinct types, there is an absolute
      ordering given by the rank attribute. Use this.

    - Otherwise:

      - If the tops are equal, we (try to) merge them.

      - If exactly one occurs lower in the other tower, we may
        unambiguously apply the other (hoping for a later merge).

      - If the tops commute, we can apply either first.

      - Otherwise fail due to ambiguity.

    The algorithm assumes by default that when a construction `F` is
    applied to an object `X`, the object `F(X)` admits a coercion map
    from `X`.  However, the algorithm can also handle the case where
    `F(X)` has a coercion map *to* `X` instead.  In this case, the
    attribute ``coercion_reversed`` of the class implementing `F`
    should be set to ``True``.

    EXAMPLES:

    Here our "towers" are `R = Complete_7(Frac(\ZZ))` and `Frac(Poly_x(\ZZ))`,
    which give us `Frac(Poly_x(Complete_7(Frac(\ZZ))))`::

        sage: from sage.categories.pushout import pushout
        sage: pushout(Qp(7), Frac(ZZ['x']))
        Fraction Field of Univariate Polynomial Ring in x over 7-adic Field with capped relative precision 20

    Note we get the same thing with
    ::

        sage: pushout(Zp(7), Frac(QQ['x']))
        Fraction Field of Univariate Polynomial Ring in x over 7-adic Field with capped relative precision 20
        sage: pushout(Zp(7)['x'], Frac(QQ['x']))
        Fraction Field of Univariate Polynomial Ring in x over 7-adic Field with capped relative precision 20

    Note that polynomial variable ordering must be unambiguously determined.
    ::

        sage: pushout(ZZ['x,y,z'], QQ['w,z,t'])
        Traceback (most recent call last):
        ...
        CoercionException: ('Ambiguous Base Extension', Multivariate Polynomial Ring in x, y, z over Integer Ring, Multivariate Polynomial Ring in w, z, t over Rational Field)
        sage: pushout(ZZ['x,y,z'], QQ['w,x,z,t'])
        Multivariate Polynomial Ring in w, x, y, z, t over Rational Field

    Some other examples::

        sage: pushout(Zp(7)['y'], Frac(QQ['t'])['x,y,z'])
        Multivariate Polynomial Ring in x, y, z over Fraction Field of Univariate Polynomial Ring in t over 7-adic Field with capped relative precision 20
        sage: pushout(ZZ['x,y,z'], Frac(ZZ['x'])['y'])
        Multivariate Polynomial Ring in y, z over Fraction Field of Univariate Polynomial Ring in x over Integer Ring
        sage: pushout(MatrixSpace(RDF, 2, 2), Frac(ZZ['x']))
        Full MatrixSpace of 2 by 2 dense matrices over Fraction Field of Univariate Polynomial Ring in x over Real Double Field
        sage: pushout(ZZ, MatrixSpace(ZZ[['x']], 3, 3))
        Full MatrixSpace of 3 by 3 dense matrices over Power Series Ring in x over Integer Ring
        sage: pushout(QQ['x,y'], ZZ[['x']])
        Univariate Polynomial Ring in y over Power Series Ring in x over Rational Field
        sage: pushout(Frac(ZZ['x']), QQ[['x']])
        Laurent Series Ring in x over Rational Field

    A construction with ``coercion_reversed = True`` (currently only
    the :class:`SubspaceFunctor` construction) is only applied if it
    leads to a valid coercion::

        sage: A = ZZ^2
        sage: V = span([[1, 2]], QQ)
        sage: P = sage.categories.pushout.pushout(A, V)
        sage: P
        Vector space of dimension 2 over Rational Field
        sage: P.has_coerce_map_from(A)
        True

        sage: V = (QQ^3).span([[1, 2, 3/4]])
        sage: A = ZZ^3
        sage: pushout(A, V)
        Vector space of dimension 3 over Rational Field
        sage: B = A.span([[0, 0, 2/3]])
        sage: pushout(B, V)
        Vector space of degree 3 and dimension 2 over Rational Field
        User basis matrix:
        [1 2 0]
        [0 0 1]

    Some more tests with ``coercion_reversed = True``::

        sage: from sage.categories.pushout import ConstructionFunctor
        sage: class EvenPolynomialRing(type(QQ['x'])):
        ....:     def __init__(self, base, var):
        ....:         super(EvenPolynomialRing, self).__init__(base, var)
        ....:         self.register_embedding(base[var])
        ....:     def __repr__(self):
        ....:         return "Even Power " + super(EvenPolynomialRing, self).__repr__()
        ....:     def construction(self):
        ....:         return EvenPolynomialFunctor(), self.base()[self.variable_name()]
        ....:     def _coerce_map_from_(self, R):
        ....:         return self.base().has_coerce_map_from(R)
        ....:
        sage: class EvenPolynomialFunctor(ConstructionFunctor):
        ....:     rank = 10
        ....:     coercion_reversed = True
        ....:     def __init__(self):
        ....:         ConstructionFunctor.__init__(self, Rings(), Rings())
        ....:     def _apply_functor(self, R):
        ....:         return EvenPolynomialRing(R.base(), R.variable_name())
        ....:
        sage: pushout(EvenPolynomialRing(QQ, 'x'), ZZ)
        Even Power Univariate Polynomial Ring in x over Rational Field
        sage: pushout(EvenPolynomialRing(QQ, 'x'), QQ)
        Even Power Univariate Polynomial Ring in x over Rational Field
        sage: pushout(EvenPolynomialRing(QQ, 'x'), RR)
        Even Power Univariate Polynomial Ring in x over Real Field with 53 bits of precision

        sage: pushout(EvenPolynomialRing(QQ, 'x'), ZZ['x'])
        Univariate Polynomial Ring in x over Rational Field
        sage: pushout(EvenPolynomialRing(QQ, 'x'), QQ['x'])
        Univariate Polynomial Ring in x over Rational Field
        sage: pushout(EvenPolynomialRing(QQ, 'x'), RR['x'])
        Univariate Polynomial Ring in x over Real Field with 53 bits of precision

        sage: pushout(EvenPolynomialRing(QQ, 'x'), EvenPolynomialRing(QQ, 'x'))
        Even Power Univariate Polynomial Ring in x over Rational Field
        sage: pushout(EvenPolynomialRing(QQ, 'x'), EvenPolynomialRing(RR, 'x'))
        Even Power Univariate Polynomial Ring in x over Real Field with 53 bits of precision

        sage: pushout(EvenPolynomialRing(QQ, 'x')^2, RR^2)
        Ambient free module of rank 2 over the principal ideal domain Even Power Univariate Polynomial Ring in x over Real Field with 53 bits of precision
        sage: pushout(EvenPolynomialRing(QQ, 'x')^2, RR['x']^2)
        Ambient free module of rank 2 over the principal ideal domain Univariate Polynomial Ring in x over Real Field with 53 bits of precision

    Some more tests related to univariate/multivariate
    constructions. We construct a parent for a generalization to
    polynomials, where we not only specify a coefficient ring `C` but
    also an additive monoid `E` for its exponents. Its elements are
    then

    .. MATH::

        \sum_{i=0}^I c_i X^{e_i}

    with `c_i \in C` and `e_i \in E`. We define
    ::

        sage: class GPolynomialRing(Parent):
        ....:     def __init__(self, coefficients, var, exponents):
        ....:         self.coefficients = coefficients
        ....:         self.var = var
        ....:         self.exponents = exponents
        ....:         super(GPolynomialRing, self).__init__(category=Rings())
        ....:     def _repr_(self):
        ....:         return 'Generalized Polynomial Ring in %s^(%s) over %s' % (
        ....:                self.var, self.exponents, self.coefficients)
        ....:     def construction(self):
        ....:         return GPolynomialFunctor(self.var, self.exponents), self.coefficients
        ....:     def _coerce_map_from_(self, R):
        ....:         return self.coefficients.has_coerce_map_from(R)

    and
    ::

        sage: class GPolynomialFunctor(ConstructionFunctor):
        ....:     rank = 10
        ....:     def __init__(self, var, exponents):
        ....:         self.var = var
        ....:         self.exponents = exponents
        ....:         ConstructionFunctor.__init__(self, Rings(), Rings())
        ....:     def _repr_(self):
        ....:         return 'GPoly[%s^(%s)]' % (self.var, self.exponents)
        ....:     def _apply_functor(self, coefficients):
        ....:         return GPolynomialRing(coefficients, self.var, self.exponents)
        ....:     def merge(self, other):
        ....:         if isinstance(other, GPolynomialFunctor) and self.var == other.var:
        ....:             exponents = pushout(self.exponents, other.exponents)
        ....:             return GPolynomialFunctor(self.var, exponents)

    We can construct a parent now in two different ways::

        sage: GPolynomialRing(QQ, 'X', ZZ)
        Generalized Polynomial Ring in X^(Integer Ring) over Rational Field
        sage: GP_ZZ = GPolynomialFunctor('X', ZZ); GP_ZZ
        GPoly[X^(Integer Ring)]
        sage: GP_ZZ(QQ)
        Generalized Polynomial Ring in X^(Integer Ring) over Rational Field

    Since the construction
    ::

        sage: GP_ZZ(QQ).construction()
        (GPoly[X^(Integer Ring)], Rational Field)

    uses the coefficient ring, we have the usual coercion with respect
    to this parameter::

        sage: pushout(GP_ZZ(ZZ), GP_ZZ(QQ))
        Generalized Polynomial Ring in X^(Integer Ring) over Rational Field
        sage: pushout(GP_ZZ(ZZ['t']), GP_ZZ(QQ))
        Generalized Polynomial Ring in X^(Integer Ring) over Univariate Polynomial Ring in t over Rational Field
        sage: pushout(GP_ZZ(ZZ['a,b']), GP_ZZ(ZZ['b,c']))
        Generalized Polynomial Ring in X^(Integer Ring)
          over Multivariate Polynomial Ring in a, b, c over Integer Ring
        sage: pushout(GP_ZZ(ZZ['a,b']), GP_ZZ(QQ['b,c']))
        Generalized Polynomial Ring in X^(Integer Ring)
          over Multivariate Polynomial Ring in a, b, c over Rational Field
        sage: pushout(GP_ZZ(ZZ['a,b']), GP_ZZ(ZZ['c,d']))
        Traceback (most recent call last):
        ...
        CoercionException: ('Ambiguous Base Extension', ...)

    ::

        sage: GP_QQ = GPolynomialFunctor('X', QQ)
        sage: pushout(GP_ZZ(ZZ), GP_QQ(ZZ))
        Generalized Polynomial Ring in X^(Rational Field) over Integer Ring
        sage: pushout(GP_QQ(ZZ), GP_ZZ(ZZ))
        Generalized Polynomial Ring in X^(Rational Field) over Integer Ring

    ::

        sage: GP_ZZt = GPolynomialFunctor('X', ZZ['t'])
        sage: pushout(GP_ZZt(ZZ), GP_QQ(ZZ))
        Generalized Polynomial Ring in X^(Univariate Polynomial Ring in t
          over Rational Field) over Integer Ring

    ::

        sage: pushout(GP_ZZ(ZZ), GP_QQ(QQ))
        Generalized Polynomial Ring in X^(Rational Field) over Rational Field
        sage: pushout(GP_ZZ(QQ), GP_QQ(ZZ))
        Generalized Polynomial Ring in X^(Rational Field) over Rational Field
        sage: pushout(GP_ZZt(QQ), GP_QQ(ZZ))
        Generalized Polynomial Ring in X^(Univariate Polynomial Ring in t
          over Rational Field) over Rational Field
        sage: pushout(GP_ZZt(ZZ), GP_QQ(QQ))
        Generalized Polynomial Ring in X^(Univariate Polynomial Ring in t
          over Rational Field) over Rational Field
        sage: pushout(GP_ZZt(ZZ['a,b']), GP_QQ(ZZ['c,d']))
        Traceback (most recent call last):
        ...
        CoercionException: ('Ambiguous Base Extension', ...)
        sage: pushout(GP_ZZt(ZZ['a,b']), GP_QQ(ZZ['b,c']))
        Generalized Polynomial Ring in X^(Univariate Polynomial Ring in t over Rational Field)
          over Multivariate Polynomial Ring in a, b, c over Integer Ring

    Some tests with cartesian products::

        sage: from sage.sets.cartesian_product import CartesianProduct
        sage: A = CartesianProduct((ZZ['x'], QQ['y'], QQ['z']), Sets().CartesianProducts())
        sage: B = CartesianProduct((ZZ['x'], ZZ['y'], ZZ['t']['z']), Sets().CartesianProducts())
        sage: A.construction()
        (The cartesian_product functorial construction,
         (Univariate Polynomial Ring in x over Integer Ring,
          Univariate Polynomial Ring in y over Rational Field,
          Univariate Polynomial Ring in z over Rational Field))
        sage: pushout(A, B)
        The cartesian product of
         (Univariate Polynomial Ring in x over Integer Ring,
          Univariate Polynomial Ring in y over Rational Field,
          Univariate Polynomial Ring in z over Univariate Polynomial Ring in t over Rational Field)


    ::

        sage: from sage.categories.pushout import PolynomialFunctor
        sage: from sage.sets.cartesian_product import CartesianProduct
        sage: class CartesianProductPolys(CartesianProduct):
        ....:     def __init__(self, polynomial_rings):
        ....:         sort = sorted(polynomial_rings, key=lambda P: P.variable_name())
        ....:         super(CartesianProductPolys, self).__init__(sort, Sets().CartesianProducts())
        ....:     def vars(self):
        ....:         return tuple(P.variable_name() for P in self.cartesian_factors())
        ....:     def _pushout_(self, other):
        ....:         if isinstance(other, CartesianProductPolys):
        ....:             s_vars = self.vars()
        ....:             o_vars = other.vars()
        ....:             if s_vars == o_vars:
        ....:                 return
        ....:             return pushout(CartesianProductPolys(
        ....:                     self.cartesian_factors() +
        ....:                     tuple(f for f in other.cartesian_factors()
        ....:                           if f.variable_name() not in s_vars)),
        ....:                 CartesianProductPolys(
        ....:                     other.cartesian_factors() +
        ....:                     tuple(f for f in self.cartesian_factors()
        ....:                           if f.variable_name() not in o_vars)))
        ....:         C = other.construction()[0]
        ....:         if isinstance(C, PolynomialFunctor):
        ....:             return pushout(self, CartesianProductPolys((other,)))

    ::

        sage: pushout(CartesianProductPolys((ZZ['x'],)),
        ....:         CartesianProductPolys((ZZ['y'],)))
        The cartesian product of
         (Univariate Polynomial Ring in x over Integer Ring,
          Univariate Polynomial Ring in y over Integer Ring)
        sage: pushout(CartesianProductPolys((ZZ['x'], ZZ['y'])),
        ....:         CartesianProductPolys((ZZ['x'], ZZ['z'])))
        The cartesian product of
         (Univariate Polynomial Ring in x over Integer Ring,
          Univariate Polynomial Ring in y over Integer Ring,
          Univariate Polynomial Ring in z over Integer Ring)
        sage: pushout(CartesianProductPolys((QQ['a,b']['x'], QQ['y'])),
        ....:         CartesianProductPolys((ZZ['b,c']['x'], SR['z'])))
        The cartesian product of
         (Univariate Polynomial Ring in x over
            Multivariate Polynomial Ring in a, b, c over Rational Field,
          Univariate Polynomial Ring in y over Rational Field,
          Univariate Polynomial Ring in z over Symbolic Ring)

    ::

        sage: pushout(CartesianProductPolys((ZZ['x'],)), ZZ['y'])
        The cartesian product of
         (Univariate Polynomial Ring in x over Integer Ring,
          Univariate Polynomial Ring in y over Integer Ring)
        sage: pushout(QQ['b,c']['y'], CartesianProductPolys((ZZ['a,b']['x'],)))
        The cartesian product of
         (Univariate Polynomial Ring in x over
            Multivariate Polynomial Ring in a, b over Integer Ring,
          Univariate Polynomial Ring in y over
            Multivariate Polynomial Ring in b, c over Rational Field)

    AUTHORS:

    - Robert Bradshaw
<<<<<<< HEAD
    - Peter Bruin(Peter Bruin -..- --
=======
    - Peter Bruin
>>>>>>> 60b9375b
    - Simon King
    - Daniel Krenn
    - David Roe
    """
    if R is S or R == S:
        return R

    if hasattr(R, '_pushout_'):
        P = R._pushout_(S)
        if P is not None:
            return P

    if hasattr(S, '_pushout_'):
        P = S._pushout_(R)
        if P is not None:
            return P

    if isinstance(R, type):
        R = type_to_parent(R)

    if isinstance(S, type):
        S = type_to_parent(S)

    R_tower = construction_tower(R)
    S_tower = construction_tower(S)
    Rs = [c[1] for c in R_tower]
    Ss = [c[1] for c in S_tower]

    # If there is a multivariate construction functor in the tower, we must chop off the end
    # because tuples don't have has_coerce_map_from functions and to align with the
    # modification of Rs and Ss below
    from sage.structure.parent import Parent
    if not isinstance(Rs[-1], Parent):
        Rs = Rs[:-1]
    if not isinstance(Ss[-1], Parent):
        Ss = Ss[:-1]

    if R in Ss:
        if not any(c[0].coercion_reversed for c in S_tower[1:]):
            return S
    elif S in Rs:
        if not any(c[0].coercion_reversed for c in R_tower[1:]):
            return R

    if Rs[-1] in Ss:
        Rs, Ss = Ss, Rs
        R_tower, S_tower = S_tower, R_tower

    # look for join
    Z = None
    if Ss[-1] in Rs:
        if Rs[-1] == Ss[-1]:
            while Rs and Ss and Rs[-1] == Ss[-1]:
                Rs.pop()
                Z = Ss.pop()
        else:
            Rs = Rs[:Rs.index(Ss[-1])]
            Z = Ss.pop()

    # look for topmost coercion
    elif S.has_coerce_map_from(Rs[-1]):
        while not Ss[-1].has_coerce_map_from(Rs[-1]):
            Ss.pop()
        while len(Rs) > 0 and Ss[-1].has_coerce_map_from(Rs[-1]):
            Rs.pop()
        Z = Ss.pop()

    elif R.has_coerce_map_from(Ss[-1]):
        while not Rs[-1].has_coerce_map_from(Ss[-1]):
            Rs.pop()
        while len(Ss) > 0 and Rs[-1].has_coerce_map_from(Ss[-1]):
            Ss.pop()
        Z = Rs.pop()

    if Z is None:
        Z = R_tower[-1][0].common_base(S_tower[-1][0], R_tower[-1][1], S_tower[-1][1])
        R_tower = expand_tower(R_tower[:len(Rs)])
        S_tower = expand_tower(S_tower[:len(Ss)])
    else:
        # Rc is a list of functors from Z to R and Sc is a list of functors from Z to S
        R_tower = expand_tower(R_tower[:len(Rs)+1])
        S_tower = expand_tower(S_tower[:len(Ss)+1])
    Rc = [c[0] for c in R_tower[1:]]
    Sc = [c[0] for c in S_tower[1:]]

    all = IdentityConstructionFunctor()

    def apply_from(Xc):
        c = Xc.pop()
        if c.coercion_reversed:
            Yc = Sc if Xc is Rc else Rc
            Y_tower = S_tower if Xc is Rc else R_tower
            Y_partial = Y_tower[len(Yc)][1]
            if not (c * all)(Z).has_coerce_map_from(Y_partial):
                return all
        return c * all

    try:

        while len(Rc) > 0 or len(Sc) > 0:
            # print Z
            # if we are out of functors in either tower, there is no ambiguity
            if len(Sc) == 0:
                all = apply_from(Rc)
            elif len(Rc) == 0:
                all = apply_from(Sc)
            # if one of the functors has lower rank, do it first
            elif Rc[-1].rank < Sc[-1].rank:
                all = apply_from(Rc)
            elif Sc[-1].rank < Rc[-1].rank:
                all = apply_from(Sc)
            else:
                # the ranks are the same, so things are a bit subtler
                if Rc[-1] == Sc[-1]:
                    # If they are indeed the same operation, we only do it once.
                    # The \code{merge} function here takes into account non-mathematical
                    # distinctions (e.g. single vs. multivariate polynomials).
                    cR = Rc.pop()
                    cS = Sc.pop()
                    c = cR.merge(cS) or cS.merge(cR)
                    if c:
                        all = c * all
                    else:
                        raise CoercionException("Incompatible Base Extension %r, %r (on %r, %r)" % (R, S, cR, cS))
                else:
                    # Now we look ahead to see if either top functor is
                    # applied later on in the other tower.
                    # If this is the case for exactly one of them, we unambiguously
                    # postpone that operation, but if both then we abort.
                    if Rc[-1] in Sc:
                        if Sc[-1] in Rc:
                            raise CoercionException("Ambiguous Base Extension", R, S)
                        else:
                            all = apply_from(Sc)
                    elif Sc[-1] in Rc:
                        all = apply_from(Rc)
                    # If, perchance, the two functors commute, then we may do them in any order.
                    elif Rc[-1].commutes(Sc[-1]) or Sc[-1].commutes(Rc[-1]):
                        all = Sc.pop() * Rc.pop() * all
                    else:
                        # try and merge (default merge is failure for unequal functors)
                        cR = Rc.pop()
                        cS = Sc.pop()
                        c = cR.merge(cS) or cS.merge(cR)
                        if c is not None:
                            all = c * all
                        else:
                            # Otherwise, we cannot proceed.
                            raise CoercionException("Ambiguous Base Extension", R, S)

        return all(Z)

    except CoercionException:
        raise
    except (TypeError, ValueError, AttributeError, NotImplementedError) as ex:
        # We do this because we may be trying all kinds of things that don't
        # make sense, and in this case simply want to return that a pushout
        # couldn't be found.
        raise CoercionException(ex)



def pushout_lattice(R, S):
    r"""
    Given a pair of objects `R` and `S`, try to construct a
    reasonable object `Y` and return maps such that
    canonically `R \leftarrow Y \rightarrow S`.

    ALGORITHM:

    This is based on the model that arose from much discussion at
    Sage Days 4.  Going up the tower of constructions of `R` and `S`
    (e.g. the reals come from the rationals come from the integers),
    try to find a common parent, and then try to fill in a lattice
    with these two towers as sides with the top as the common ancestor
    and the bottom will be the desired ring.

    See the code for a specific worked-out example.

    EXAMPLES::

        sage: from sage.categories.pushout import pushout_lattice
        sage: A, B = pushout_lattice(Qp(7), Frac(ZZ['x']))
        sage: A.codomain()
        Fraction Field of Univariate Polynomial Ring in x over 7-adic Field with capped relative precision 20
        sage: A.codomain() is B.codomain()
        True
        sage: A, B = pushout_lattice(ZZ, MatrixSpace(ZZ[['x']], 3, 3))
        sage: B
        Identity endomorphism of Full MatrixSpace of 3 by 3 dense matrices over Power Series Ring in x over Integer Ring

    AUTHOR:

    - Robert Bradshaw

    """
    R_tower = construction_tower(R)
    S_tower = construction_tower(S)
    Rs = [c[1] for c in R_tower]
    Ss = [c[1] for c in S_tower]

    # look for common ancestor
    start = None
    for Z in Rs:
        if Z in Ss:
            start = Z
    if start is None:
        # Should I test for a map between the tops of the towers?
        # Or, if they're both not ZZ, is it hopeless?
        return None

    # truncate at common ancestor
    R_tower = list(reversed(R_tower[:Rs.index(start)+1]))
    S_tower = list(reversed(S_tower[:Ss.index(start)+1]))
    Rs = [c[1] for c in R_tower] # the list of objects
    Ss = [c[1] for c in S_tower]
    Rc = [c[0] for c in R_tower] # the list of functors
    Sc = [c[0] for c in S_tower]

    # Here we try and construct a 2-dimensional lattice as follows.
    # Suppose our towers are Z -> Q -> Qp = R and Z -> Z[t] -> Frac(Z[t]) = S
    lattice = {}
    # First we fill in the sides
    #
    #         Z
    #       /   \
    #      Q    Z[t]
    #    /         \
    #   Qp       Frac(Z[t])
    #
    for i in range(len(Rs)):
        lattice[i,0] = Rs[i]
    for j in range(len(Ss)):
        lattice[0,j] = Ss[j]

    # Now we attempt to fill in the center, one (diagonal) row at a time,
    # one commuting square at a time.
    #
    #          Z
    #       /    \
    #      Q     Z[t]
    #    /   \  /    \
    #   Qp   Q[t]   Frac(Z[t])
    #    \   /
    #    Qp[t]
    #
    # There is always exactly one "correct" path/order in which to apply operations
    # from the top to the bottom. In our example, this is down the far left side.
    # We keep track of which that is by clearing out Rc and Sc as we go along.
    #
    # Note that when applying the functors in the correct order, base extension
    # is not needed (though it may occur in the resulting morphisms).
    #
    for i in range(len(Rc)-1):
        for j in range(len(Sc)-1):
            try:
                if lattice[i,j+1] == lattice[i+1,j]:
                    # In this case we have R <- S -> R
                    # We don't want to perform the operation twice
                    # and all subsequent squares will come from objects
                    # where the operation was already performed (either
                    # to the left or right)
                    Rc[i] = Sc[j] = None # IdentityConstructionFunctor()
                    lattice[i+1,j+1] = lattice[i,j+1]
                elif Rc[i] is None and Sc[j] is None:
                    lattice[i+1,j+1] = lattice[i,j+1]
                elif Rc[i] is None:
                    lattice[i+1,j+1] = Sc[j](lattice[i+1,j])
                elif Sc[j] is None:
                    lattice[i+1,j+1] = Rc[i](lattice[i,j+1])
                else:
                    # For now, we just look at the rank.
                    # TODO: be more sophisticated and query the functors themselves
                    if Rc[i].rank < Sc[j].rank:
                        lattice[i+1,j+1] = Sc[j](lattice[i+1,j])
                        Rc[i] = None # force us to use pre-applied Rc[i]
                    else:
                        lattice[i+1,j+1] = Rc[i](lattice[i,j+1])
                        Sc[j] = None # force us to use pre-applied Sc[i]
            except (AttributeError, NameError):
                # print i, j
                # pp(lattice)
                for i in range(100):
                    for j in range(100):
                        try:
                            R = lattice[i,j]
                            print i, j, R
                        except KeyError:
                            break
                raise CoercionException("%s does not support %s" % (lattice[i,j], 'F'))

    # If we are successful, we should have something that looks like this.
    #
    #          Z
    #       /    \
    #      Q     Z[t]
    #    /   \  /    \
    #   Qp   Q[t]   Frac(Z[t])
    #    \   /  \    /
    #    Qp[t]  Frac(Q[t])
    #      \      /
    #     Frac(Qp[t])
    #
    R_loc = len(Rs)-1
    S_loc = len(Ss)-1

    # Find the composition coercion morphisms along the bottom left...
    if S_loc > 0:
        R_map = lattice[R_loc,1].coerce_map_from(R)
        for i in range(1, S_loc):
            map = lattice[R_loc, i+1].coerce_map_from(lattice[R_loc, i]) # The functor used is implicit here, should it be?
            R_map = map * R_map
    else:
        R_map = R.coerce_map_from(R) # id

    # ... and bottom right
    if R_loc > 0:
        S_map = lattice[1, S_loc].coerce_map_from(S)
        for i in range(1, R_loc):
            map = lattice[i+1, S_loc].coerce_map_from(lattice[i, S_loc])
            S_map = map * S_map
    else:
        S_map = S.coerce_map_from(S) # id

    return R_map, S_map


## def pp(lattice):
##     """
##     Used in debugging to print the current lattice.
##     """
##     for i in range(100):
##         for j in range(100):
##             try:
##                 R = lattice[i,j]
##                 print i, j, R
##             except KeyError:
##                 break

def construction_tower(R):
    """
    An auxiliary function that is used in :func:`pushout` and :func:`pushout_lattice`.

    INPUT:

    An object

    OUTPUT:

    A constructive description of the object from scratch, by a list of pairs
    of a construction functor and an object to which the construction functor
    is to be applied. The first pair is formed by ``None`` and the given object.

    EXAMPLE::

        sage: from sage.categories.pushout import construction_tower
        sage: construction_tower(MatrixSpace(FractionField(QQ['t']),2))
        [(None, Full MatrixSpace of 2 by 2 dense matrices over Fraction Field of Univariate Polynomial Ring in t over Rational Field), (MatrixFunctor, Fraction Field of Univariate Polynomial Ring in t over Rational Field), (FractionField, Univariate Polynomial Ring in t over Rational Field), (Poly[t], Rational Field), (FractionField, Integer Ring)]

    """
    tower = [(None, R)]
    c = R.construction()
    from sage.structure.parent import Parent
    while c is not None:
        f, R = c
        if not isinstance(f, ConstructionFunctor):
            f = BlackBoxConstructionFunctor(f)
        tower.append((f,R))
        if not isinstance(R, Parent):
            break
        c = R.construction()
    return tower

def expand_tower(tower):
    """
    An auxiliary function that is used in :func:`pushout`.

    INPUT:

    A construction tower as returned by :func:`construction_tower`.

    OUTPUT:

    A new construction tower with all the construction functors expanded.

    EXAMPLE::

        sage: from sage.categories.pushout import construction_tower, expand_tower
        sage: construction_tower(QQ['x,y,z'])
        [(None, Multivariate Polynomial Ring in x, y, z over Rational Field),
         (MPoly[x,y,z], Rational Field),
         (FractionField, Integer Ring)]
        sage: expand_tower(construction_tower(QQ['x,y,z']))
        [(None, Multivariate Polynomial Ring in x, y, z over Rational Field),
         (MPoly[z], Univariate Polynomial Ring in y over Univariate Polynomial Ring in x over Rational Field),
         (MPoly[y], Univariate Polynomial Ring in x over Rational Field),
         (MPoly[x], Rational Field),
         (FractionField, Integer Ring)]
    """
    new_tower = []
    for f, R in reversed(tower):
        if f is None:
            new_tower.append((f, R))
        else:
            fs = f.expand()
            for ff in reversed(fs[1:]):
                new_tower.append((ff, R))
                R = ff(R)
            new_tower.append((fs[0], R))
    return list(reversed(new_tower))

def type_to_parent(P):
    """
    An auxiliary function that is used in :func:`pushout`.

    INPUT:

    A type

    OUTPUT:

    A Sage parent structure corresponding to the given type

    TEST::

        sage: from sage.categories.pushout import type_to_parent
        sage: type_to_parent(int)
        Integer Ring
        sage: type_to_parent(float)
        Real Double Field
        sage: type_to_parent(complex)
        Complex Double Field
        sage: type_to_parent(list)
        Traceback (most recent call last):
        ...
        TypeError: Not a scalar type.
    """
    import sage.rings.all
    if P in [int, long]:
        return sage.rings.all.ZZ
    elif P is float:
        return sage.rings.all.RDF
    elif P is complex:
        return sage.rings.all.CDF
    else:
        raise TypeError("Not a scalar type.")<|MERGE_RESOLUTION|>--- conflicted
+++ resolved
@@ -314,11 +314,7 @@
             Traceback (most recent call last):
             ...
             CoercionException: No common base ("join") found for
-<<<<<<< HEAD
-            FractionField(Integer Ring) and CartesianProductFunctor(Integer Ring).
-=======
             FractionField(Integer Ring) and The cartesian_product functorial construction(Integer Ring).
->>>>>>> 60b9375b
         """
         self._raise_common_base_exception_(
             other_functor, self_bases, other_bases)
@@ -347,11 +343,7 @@
             Traceback (most recent call last):
             ...
             CoercionException: No common base ("join") found for
-<<<<<<< HEAD
-            FractionField(Integer Ring) and CartesianProductFunctor(Rational Field).
-=======
             FractionField(Integer Ring) and The cartesian_product functorial construction(Rational Field).
->>>>>>> 60b9375b
         """
         if not isinstance(self_bases, (tuple, list)):
             self_bases = (self_bases,)
@@ -652,17 +644,6 @@
 
         sage: from sage.categories.pushout import pushout
         sage: from sage.sets.cartesian_product import CartesianProduct
-<<<<<<< HEAD
-        sage: A = cartesian_product((QQ['z'],))
-        sage: B = cartesian_product((ZZ['t']['z'],))
-        sage: pushout(A, B)
-        The cartesian product of (Univariate Polynomial Ring in z over Univariate Polynomial Ring in t over Rational Field,)
-        sage: A.construction()
-        (The cartesian_product functorial construction,
-         (Univariate Polynomial Ring in z over Rational Field,))
-        sage: pushout(A, B)
-        The cartesian product of (Univariate Polynomial Ring in z over Univariate Polynomial Ring in t over Rational Field,)
-=======
         sage: A = cartesian_product((QQ['z'], QQ))
         sage: B = cartesian_product((ZZ['t']['z'], QQ))
         sage: pushout(A, B)
@@ -674,7 +655,6 @@
          (Univariate Polynomial Ring in z over Rational Field, Rational Field))
         sage: pushout(A, B)
         The cartesian product of (Univariate Polynomial Ring in z over Univariate Polynomial Ring in t over Rational Field, Rational Field)
->>>>>>> 60b9375b
     """
     def common_base(self, other_functor, self_bases, other_bases):
         r"""
@@ -709,23 +689,14 @@
             Traceback (most recent call last):
             ...
             CoercionException: No common base ("join") found for
-<<<<<<< HEAD
-            CartesianProductFunctor(Integer Ring) and FractionField(Integer Ring):
-=======
             The cartesian_product functorial construction(Integer Ring) and FractionField(Integer Ring):
->>>>>>> 60b9375b
             (Multivariate) functors are inkompatibel.
             sage: pushout(cartesian_product([ZZ]), cartesian_product([ZZ, QQ]))  # indirect doctest
             Traceback (most recent call last):
             ...
             CoercionException: No common base ("join") found for
-<<<<<<< HEAD
-            CartesianProductFunctor(Integer Ring) and
-            CartesianProductFunctor(Integer Ring, Rational Field):
-=======
             The cartesian_product functorial construction(Integer Ring) and
             The cartesian_product functorial construction(Integer Ring, Rational Field):
->>>>>>> 60b9375b
             Functors need the same number of arguments.
         """
         if self != other_functor:
@@ -3610,11 +3581,7 @@
     AUTHORS:
 
     - Robert Bradshaw
-<<<<<<< HEAD
-    - Peter Bruin(Peter Bruin -..- --
-=======
     - Peter Bruin
->>>>>>> 60b9375b
     - Simon King
     - Daniel Krenn
     - David Roe
