r"""
Modules With Basis

AUTHORS:

- Nicolas M. Thiery (2008-2014): initial revision, axiomatization
- Jason Bandlow and Florent Hivert (2010): Triangular Morphisms
- Christian Stump (2010): :trac:`9648` module_morphism's to a wider class
  of codomains
"""
#*****************************************************************************
#  Copyright (C) 2008 Teresa Gomez-Diaz (CNRS) <Teresa.Gomez-Diaz@univ-mlv.fr>
#                2008-2014 Nicolas M. Thiery <nthiery at users.sf.net>
#
#  Distributed under the terms of the GNU General Public License (GPL)
#                  http://www.gnu.org/licenses/
#******************************************************************************

from sage.misc.lazy_import import LazyImport, lazy_import
from sage.misc.lazy_attribute import lazy_attribute
from sage.misc.cachefunc import cached_method
from sage.misc.abstract_method import abstract_method
from sage.misc.sage_itertools import max_cmp, min_cmp
from sage.categories.homsets import HomsetsCategory
from sage.categories.cartesian_product import CartesianProductsCategory
from sage.categories.tensor import tensor, TensorProductsCategory
from sage.categories.dual import DualObjectsCategory
from sage.categories.category_with_axiom import CategoryWithAxiom_over_base_ring
from sage.categories.modules import Modules
from sage.categories.poor_man_map import PoorManMap
from sage.rings.infinity import Infinity
from sage.structure.element import Element, parent
lazy_import('sage.modules.with_basis.morphism',
            ['ModuleMorphismByLinearity',
             'ModuleMorphismFromMatrix',
             'ModuleMorphismFromFunction',
             'DiagonalModuleMorphism',
             'TriangularModuleMorphismByLinearity',
             'TriangularModuleMorphismFromFunction'])

class ModulesWithBasis(CategoryWithAxiom_over_base_ring):
    """
    The category of modules with a distinguished basis.

    The elements are represented by expanding them in the distinguished basis.
    The morphisms are not required to respect the distinguished basis.

    EXAMPLES::

        sage: ModulesWithBasis(ZZ)
        Category of modules with basis over Integer Ring
        sage: ModulesWithBasis(ZZ).super_categories()
        [Category of modules over Integer Ring]

    If the base ring is actually a field, this constructs instead the
    category of vector spaces with basis::

        sage: ModulesWithBasis(QQ)
        Category of vector spaces with basis over Rational Field

        sage: ModulesWithBasis(QQ).super_categories()
        [Category of modules with basis over Rational Field,
         Category of vector spaces over Rational Field]

    Let `X` and `Y` be two modules with basis. We can build `Hom(X,Y)`::

        sage: X = CombinatorialFreeModule(QQ, [1,2]); X.__custom_name = "X"
        sage: Y = CombinatorialFreeModule(QQ, [3,4]); Y.__custom_name = "Y"
        sage: H = Hom(X, Y); H
        Set of Morphisms from X to Y in Category of finite dimensional vector spaces with basis over Rational Field

    The simplest morphism is the zero map::

        sage: H.zero()         # todo: move this test into module once we have an example
        Generic morphism:
          From: X
          To:   Y

    which we can apply to elements of `X`::

        sage: x = X.monomial(1) + 3 * X.monomial(2)
        sage: H.zero()(x)
        0

    EXAMPLES:

    We now construct a more interesting morphism by extending a
    function by linearity::

        sage: phi = H(on_basis = lambda i: Y.monomial(i+2)); phi
        Generic morphism:
          From: X
          To:   Y
        sage: phi(x)
        B[3] + 3*B[4]

    We can retrieve the function acting on indices of the basis::

        sage: f = phi.on_basis()
        sage: f(1), f(2)
        (B[3], B[4])

    `Hom(X,Y)` has a natural module structure (except for the zero,
    the operations are not yet implemented though). However since the
    dimension is not necessarily finite, it is not a module with
    basis; but see :class:`FiniteDimensionalModulesWithBasis` and
    :class:`GradedModulesWithBasis`::

        sage: H in ModulesWithBasis(QQ), H in Modules(QQ)
        (False, True)

    Some more playing around with categories and higher order homsets::

        sage: H.category()
        Category of homsets of modules with basis over Rational Field
        sage: Hom(H, H).category()
        Category of endsets of homsets of modules with basis over Rational Field

    .. TODO:: ``End(X)`` is an algebra.

    .. NOTE::

        This category currently requires an implementation of an
        element method ``support``. Once :trac:`18066` is merged, an
        implementation of an ``items`` method will be required.

    TESTS::

        sage: f = H.zero().on_basis()
        sage: f(1)
        0
        sage: f(2)
        0

        sage: TestSuite(ModulesWithBasis(ZZ)).run()

    """

    def _call_(self, x):
        """
        Construct a module with basis (resp. vector space) from the data in ``x``.

        EXAMPLES::

            sage: CZ = ModulesWithBasis(ZZ); CZ
            Category of modules with basis over Integer Ring
            sage: CQ = ModulesWithBasis(QQ); CQ
            Category of vector spaces with basis over Rational Field

        ``x`` is returned unchanged if it is already in this category::

            sage: CZ(CombinatorialFreeModule(ZZ, ('a','b','c')))
            Free module generated by {'a', 'b', 'c'} over Integer Ring
            sage: CZ(ZZ^3)
            Ambient free module of rank 3 over the principal ideal domain Integer Ring

        If needed (and possible) the base ring is changed appropriately::

            sage: CQ(ZZ^3)                       # indirect doctest
            Vector space of dimension 3 over Rational Field

        If ``x`` itself is not a module with basis, but there is a
        canonical one associated to it, the latter is returned::

            sage: CQ(AbelianVariety(Gamma0(37))) # indirect doctest
            Vector space of dimension 4 over Rational Field
        """
        try:
            M = x.free_module()
            if M.base_ring() != self.base_ring():
                M = M.change_ring(self.base_ring())
        except (TypeError, AttributeError) as msg:
            raise TypeError("%s\nunable to coerce x (=%s) into %s"%(msg,x,self))
        return M

    def is_abelian(self):
        """
        Returns whether this category is abelian.

        This is the case if and only if the base ring is a field.

        EXAMPLES::

            sage: ModulesWithBasis(QQ).is_abelian()
            True
            sage: ModulesWithBasis(ZZ).is_abelian()
            False
        """
        return self.base_ring().is_field()

    FiniteDimensional = LazyImport('sage.categories.finite_dimensional_modules_with_basis', 'FiniteDimensionalModulesWithBasis')
    Filtered = LazyImport('sage.categories.filtered_modules_with_basis', 'FilteredModulesWithBasis')
    Graded = LazyImport('sage.categories.graded_modules_with_basis', 'GradedModulesWithBasis')
    Super = LazyImport('sage.categories.super_modules_with_basis', 'SuperModulesWithBasis')

    # To implement a module_with_basis you need to implement the
    #   following methods:
    #   - On the parent class, either basis() or an _indices attribute and
    #     monomial().
    #   - On the element class, monomial_coefficients().

    class ParentMethods:
        @cached_method
        def basis(self):
            """
            Return the basis of ``self``.

            EXAMPLES::

                sage: F = CombinatorialFreeModule(QQ, ['a','b','c'])
                sage: F.basis()
                Finite family {'a': B['a'], 'c': B['c'], 'b': B['b']}

            ::

                sage: QS3 = SymmetricGroupAlgebra(QQ,3)
                sage: list(QS3.basis())
                [[1, 2, 3], [1, 3, 2], [2, 1, 3], [2, 3, 1], [3, 1, 2], [3, 2, 1]]
            """
            from sage.combinat.family import Family
            return Family(self._indices, self.monomial)

        def module_morphism(self, on_basis=None, matrix=None, function=None,
                            diagonal=None, triangular=None, unitriangular=False,
                            **keywords):
            r"""
            Construct a module morphism from ``self`` to ``codomain``.

            Let ``self`` be a module `X` with a basis indexed by `I`.
            This constructs a morphism `f: X \to Y` by linearity from
            a map `I \to Y` which is to be its restriction to the
            basis `(x_i)_{i \in I}` of `X`. Some variants are possible
            too.

            INPUT:

            - ``self`` -- a parent `X` in ``ModulesWithBasis(R)`` with
              basis `x=(x_i)_{i\in I}`.

            Exactly one of the four following options must be
            specified in order to define the morphism:

            - ``on_basis`` -- a function `f` from `I` to `Y`
            - ``diagonal`` -- a function `d` from `I` to `R`
            - ``function`` -- a function `f` from `X` to `Y`
            - ``matrix``   -- a matrix of size `\dim Y \times \dim X`
              (if the keyword ``side`` is set to ``'left'``) or
              `\dim Y \times \dim X` (if this keyword is ``'right'``)

            Further options include:

            - ``codomain`` -- the codomain `Y` of the morphism (default:
              ``f.codomain()`` if it's defined; otherwise it must be specified)

            - ``category`` -- a category or ``None`` (default: `None``)

            - ``zero`` -- the zero of the codomain (default: ``codomain.zero()``);
              can be used (with care) to define affine maps.
              Only meaningful with ``on_basis``.

            - ``position`` -- a non-negative integer specifying which
              positional argument in used as the input of the function `f`
              (default: 0); this is currently only used with ``on_basis``.

            - ``triangular`` --  (default: ``None``) ``"upper"`` or
              ``"lower"`` or ``None``:

              * ``"upper"`` - if the
                :meth:`~ModulesWithBasis.ElementMethods.leading_support`
                of the image of the basis vector `x_i` is `i`, or

              * ``"lower"`` - if the
                :meth:`~ModulesWithBasis.ElementMethods.trailing_support`
                of the image of the basis vector `x_i` is `i`.

            - ``unitriangular`` -- (default: ``False``) a boolean.
              Only meaningful for a triangular morphism.
              As a shorthand, one may use ``unitriangular="lower"``
              for ``triangular="lower", unitriangular=True``.

            - ``side`` -- "left" or "right" (default: "left")
              Only meaningful for a morphism built from a matrix.

            EXAMPLES:

            With the ``on_basis`` option, this returns a function `g`
            obtained by extending `f` by linearity on the
            ``position``-th positional argument. For example, for
            ``position == 1`` and a ternary function `f`, one has:

            .. MATH::

                g\left( a,\ \sum_i \lambda_i x_i,\ c \right)
                = \sum_i \lambda_i f(a, i, c).

            ::

                sage: X = CombinatorialFreeModule(QQ, [1,2,3]);   X.rename("X")
                sage: Y = CombinatorialFreeModule(QQ, [1,2,3,4]); Y.rename("Y")
                sage: phi = X.module_morphism(lambda i: Y.monomial(i) + 2*Y.monomial(i+1), codomain = Y)
                sage: x = X.basis(); y = Y.basis()
                sage: phi(x[1] + x[3])
                B[1] + 2*B[2] + B[3] + 2*B[4]

                sage: phi
                Generic morphism:
                From: X
                To:   Y

            By default, the category is the first of
            ``Modules(R).WithBasis().FiniteDimensional()``,
            ``Modules(R).WithBasis()``, ``Modules(R)``, and
            ``CommutativeAdditiveMonoids()`` that contains both the
            domain and the codomain::

                sage: phi.category_for()
                Category of finite dimensional vector spaces with basis over Rational Field

            With the ``zero`` argument, one can define affine morphisms::

                sage: phi = X.module_morphism(lambda i: Y.monomial(i) + 2*Y.monomial(i+1),
                ....:                         codomain = Y, zero = 10*y[1])
                sage: phi(x[1] + x[3])
                11*B[1] + 2*B[2] + B[3] + 2*B[4]

            In this special case, the default category is ``Sets()``::

                sage: phi.category_for()
                Category of sets

            One can construct morphisms with the base ring as codomain::

                sage: X = CombinatorialFreeModule(ZZ,[1,-1])
                sage: phi = X.module_morphism( on_basis=lambda i: i, codomain=ZZ )
                sage: phi( 2 * X.monomial(1) + 3 * X.monomial(-1) )
                -1
                sage: phi.category_for()
                Category of commutative additive semigroups
                sage: phi.category_for() # todo: not implemented (ZZ is currently not in Modules(ZZ))
                Category of modules over Integer Ring

            Or more generaly any ring admitting a coercion map from
            the base ring::

                sage: phi = X.module_morphism(on_basis=lambda i: i, codomain=RR )
                sage: phi( 2 * X.monomial(1) + 3 * X.monomial(-1) )
                -1.00000000000000
                sage: phi.category_for()
                Category of commutative additive semigroups
                sage: phi.category_for() # todo: not implemented (RR is currently not in Modules(ZZ))
                Category of modules over Integer Ring

                sage: phi = X.module_morphism(on_basis=lambda i: i, codomain=Zmod(4) )
                sage: phi( 2 * X.monomial(1) + 3 * X.monomial(-1) )
                3

                sage: phi = Y.module_morphism(on_basis=lambda i: i, codomain=Zmod(4) )
                Traceback (most recent call last):
                ...
                ValueError: codomain(=Ring of integers modulo 4) should be a module over the base ring of the domain(=Y)

            On can also define module morphisms between free modules
            over different base rings; here we implement the natural
            map from `X = \RR^2` to `Y = \CC`::

                sage: X = CombinatorialFreeModule(RR,['x','y'])
                sage: Y = CombinatorialFreeModule(CC,['z'])
                sage: x = X.monomial('x')
                sage: y = X.monomial('y')
                sage: z = Y.monomial('z')
                sage: def on_basis( a ):
                ....:     if a == 'x':
                ....:         return CC(1) * z
                ....:     elif a == 'y':
                ....:         return CC(I) * z
                sage: phi = X.module_morphism( on_basis=on_basis, codomain=Y )
                sage: v = 3 * x + 2 * y; v
                3.00000000000000*B['x'] + 2.00000000000000*B['y']
                sage: phi(v)
                (3.00000000000000+2.00000000000000*I)*B['z']
                sage: phi.category_for()
                Category of commutative additive semigroups
                sage: phi.category_for() # todo: not implemented (CC is currently not in Modules(RR)!)
                Category of vector spaces over Real Field with 53 bits of precision

                sage: Y = CombinatorialFreeModule(CC['q'],['z'])
                sage: z = Y.monomial('z')
                sage: phi = X.module_morphism( on_basis=on_basis, codomain=Y )
                sage: phi(v)
                (3.00000000000000+2.00000000000000*I)*B['z']

            Of course, there should be a coercion between the
            respective base rings of the domain and the codomain for
            this to be meaningful::

                sage: Y = CombinatorialFreeModule(QQ,['z'])
                sage: phi = X.module_morphism( on_basis=on_basis, codomain=Y )
                Traceback (most recent call last):
                ...
                ValueError: codomain(=Free module generated by {'z'} over Rational Field)
                 should be a module over the base ring of the
                 domain(=Free module generated by {'x', 'y'} over Real Field with 53 bits of precision)

                sage: Y = CombinatorialFreeModule(RR['q'],['z'])
                sage: phi = Y.module_morphism( on_basis=on_basis, codomain=X )
                Traceback (most recent call last):
                ...
                ValueError: codomain(=Free module generated by {'x', 'y'} over Real Field with 53 bits of precision)
                 should be a module over the base ring of the
                 domain(=Free module generated by {'z'} over Univariate Polynomial Ring in q over Real Field with 53 bits of precision)


            With the ``diagonal=d`` argument, this constructs the
            module morphism `g` such that

            .. MATH::

                `g(x_i) = d(i) y_i`.

            This assumes that the respective bases `x` and `y` of `X`
            and `Y` have the same index set `I`::

                sage: X = CombinatorialFreeModule(ZZ, [1,2,3]); X.rename("X")
                sage: phi = X.module_morphism(diagonal=factorial, codomain=X)
                sage: x = X.basis()
                sage: phi(x[1]), phi(x[2]), phi(x[3])
                (B[1], 2*B[2], 6*B[3])

            See also: :class:`sage.modules.with_basis.morphism.DiagonalModuleMorphism`.

            With the ``matrix=m`` argument, this constructs the module
            morphism whose matrix in the distinguished basis of `X`
            and `Y` is `m`::

                sage: X = CombinatorialFreeModule(ZZ, [1,2,3]); X.rename("X"); x = X.basis()
                sage: Y = CombinatorialFreeModule(ZZ, [3,4]); Y.rename("Y"); y = Y.basis()
                sage: m = matrix([[0,1,2],[3,5,0]])
                sage: phi = X.module_morphism(matrix=m, codomain=Y)
                sage: phi(x[1])
                3*B[4]
                sage: phi(x[2])
                B[3] + 5*B[4]


            See also: :class:`sage.modules.with_basis.morphism.ModuleMorphismFromMatrix`.

            With ``triangular="upper"``, the constructed module morphism is
            assumed to be upper triangular; that is its matrix in the
            distinguished basis of `X` and `Y` would be upper triangular with
            invertible elements on its diagonal. This is used to compute
            preimages and to invert the morphism::

                sage: I = range(1,200)
                sage: X = CombinatorialFreeModule(QQ, I); X.rename("X"); x = X.basis()
                sage: Y = CombinatorialFreeModule(QQ, I); Y.rename("Y"); y = Y.basis()
                sage: f = Y.sum_of_monomials * divisors
                sage: phi = X.module_morphism(f, triangular="upper", codomain = Y)
                sage: phi(x[2])
                B[1] + B[2]
                sage: phi(x[6])
                B[1] + B[2] + B[3] + B[6]
                sage: phi(x[30])
                B[1] + B[2] + B[3] + B[5] + B[6] + B[10] + B[15] + B[30]
                sage: phi.preimage(y[2])
                -B[1] + B[2]
                sage: phi.preimage(y[6])
                B[1] - B[2] - B[3] + B[6]
                sage: phi.preimage(y[30])
                -B[1] + B[2] + B[3] + B[5] - B[6] - B[10] - B[15] + B[30]
                sage: (phi^-1)(y[30])
                -B[1] + B[2] + B[3] + B[5] - B[6] - B[10] - B[15] + B[30]

            Since :trac:`8678`, one can also define a triangular
            morphism from a function::

                sage: X = CombinatorialFreeModule(QQ, [0,1,2,3,4]); x = X.basis()
                sage: from sage.modules.with_basis.morphism import TriangularModuleMorphismFromFunction
                sage: def f(x): return x + X.term(0, sum(x.coefficients()))
                sage: phi = X.module_morphism(function=f, codomain=X, triangular="upper")
                sage: phi(x[2] + 3*x[4])
                4*B[0] + B[2] + 3*B[4]
                sage: phi.preimage(_)
                B[2] + 3*B[4]

            For details and further optional arguments, see
            :class:`sage.modules.with_basis.morphism.TriangularModuleMorphism`.

            .. WARNING::

                As a temporary measure, until multivariate morphisms
                are implemented, the constructed morphism is in
                ``Hom(codomain, domain, category)``. This is only
                correct for unary functions.

            .. TODO::

               - Should codomain be ``self`` by default in the
                 diagonal, triangular, and matrix cases?

               - Support for diagonal morphisms between modules not
                 sharing the same index set

            TESTS::

                sage: X = CombinatorialFreeModule(ZZ, [1,2,3]); X.rename("X")
                sage: phi = X.module_morphism(codomain=X)
                Traceback (most recent call last):
                ...
                ValueError: module_morphism() takes exactly one option
                out of `matrix`, `on_basis`, `function`, `diagonal`

            ::

                sage: X = CombinatorialFreeModule(ZZ, [1,2,3]); X.rename("X")
                sage: phi = X.module_morphism(diagonal=factorial, matrix=matrix(), codomain=X)
                Traceback (most recent call last):
                ...
                ValueError: module_morphism() takes exactly one option
                out of `matrix`, `on_basis`, `function`, `diagonal`

            ::

                sage: X = CombinatorialFreeModule(ZZ, [1,2,3]); X.rename("X")
                sage: phi = X.module_morphism(matrix=factorial, codomain=X)
                Traceback (most recent call last):
                ...
                ValueError: matrix (=factorial) should be a matrix

            ::

                sage: X = CombinatorialFreeModule(ZZ, [1,2,3]); X.rename("X")
                sage: phi = X.module_morphism(diagonal=3, codomain=X)
                Traceback (most recent call last):
                ...
                ValueError: diagonal (=3) should be a function

            """
            if len([x for x in [matrix, on_basis, function, diagonal] if x is not None]) != 1:
                raise ValueError("module_morphism() takes exactly one option out of `matrix`, `on_basis`, `function`, `diagonal`")
            if matrix is not None:
                return ModuleMorphismFromMatrix(domain=self, matrix=matrix, **keywords)
            if diagonal is not None:
                return DiagonalModuleMorphism(domain=self, diagonal=diagonal, **keywords)
            if unitriangular in ["upper", "lower"] and triangular is None:
                triangular = unitriangular
                unitriangular = True
            if triangular is not None:
                if on_basis is not None:
                    return TriangularModuleMorphismByLinearity(
                        domain=self, on_basis=on_basis,
                        triangular=triangular, unitriangular=unitriangular,
                        **keywords)
                else:
                    return TriangularModuleMorphismFromFunction(
                        domain=self, function=function,
                        triangular=triangular, unitriangular=unitriangular,
                        **keywords)
            if on_basis is not None:
                return ModuleMorphismByLinearity(
                    domain=self, on_basis=on_basis, **keywords)
            else:
                return ModuleMorphismFromFunction( # Or just SetMorphism?
                    domain=self, function=function, **keywords)

        _module_morphism = module_morphism

        def _repr_(self):
            """
            EXAMPLES::

                sage: class FooBar(CombinatorialFreeModule): pass
                sage: C = FooBar(QQ, (1,2,3)); C # indirect doctest
                Free module generated by {1, 2, 3} over Rational Field

                sage: C._name = "foobar"; C
                foobar over Rational Field

                sage: C.rename("barfoo"); C
                barfoo

                sage: class FooBar(Parent):
                ....:     def basis(self): return Family({1:"foo", 2:"bar"})
                ....:     def base_ring(self): return QQ
                sage: FooBar(category = ModulesWithBasis(QQ))
                Free module generated by [1, 2] over Rational Field
            """
            if hasattr(self, "_name"):
                name = self._name
            else:
                name = "Free module generated by {}".format(self.basis().keys())
            return name + " over {}".format(self.base_ring())

        def echelon_form(self, elements):
            r"""
            Return a basis in echelon form of the subspace spanned by
            a finite set of elements.

            INPUT:

            - ``elements`` -- a list or finite iterable of elements of ``self``.

            OUTPUT:

            A list of elements of ``self`` whose expressions as
            vectors form a matrix in echelon form. If ``base_ring`` is
            specified, then the calculation is achieved in this base
            ring.

            EXAMPLES::

                sage: X = CombinatorialFreeModule(QQ, range(3), prefix="x")
                sage: x = X.basis()
                sage: V = X.echelon_form([x[0]-x[1], x[0]-x[2],x[1]-x[2]]); V
                [x[0] - x[2], x[1] - x[2]]
                sage: matrix(map(vector, V))
                [ 1  0 -1]
                [ 0  1 -1]

            ::

                sage: F = CombinatorialFreeModule(ZZ, [1,2,3,4])
                sage: B = F.basis()
                sage: elements = [B[1]-17*B[2]+6*B[3], B[1]-17*B[2]+B[4]]
                sage: F.echelon_form(elements)
                [B[1] - 17*B[2] + B[4], 6*B[3] - B[4]]

            ::

                sage: F = CombinatorialFreeModule(QQ, ['a','b','c'])
                sage: a,b,c = F.basis()
                sage: F.echelon_form([8*a+b+10*c, -3*a+b-c, a-b-c])
                [B['a'] + B['c'], B['b'] + 2*B['c']]
            """
            from sage.matrix.constructor import matrix
            mat = matrix([g._vector_() for g in elements])
            mat.echelonize()
            return [self.from_vector(vec) for vec in mat if vec]

        def submodule(self, gens,
                      check=True, already_echelonized=False, category=None):
            r"""
            The submodule spanned by a finite set of elements.

            INPUT:

            - ``gens`` -- a list or family of elements of ``self``

            - ``check`` -- (default: ``True``) whether to verify that the
               elements of ``gens`` are in ``self``.

            - ``already_echelonized`` -- (default: ``False``) whether
               the elements of ``gens`` are already in (not necessarily
               reduced) echelon form.

            If ``already_echelonized`` is ``False``, then the
            generators are put in reduced echelon form using
            :meth:`echelonize`, and reindexed by `0,1,...`.

            .. WARNING::

                At this point, this method only works for finite
                dimensional submodules and if matrices can be
                echelonized over the base ring.

            The basis of the submodule uses the same index set as the
            generators, and the lifting map sends `y_i` to `gens[i]`.


            .. SEEALSO::

                 - :meth:`ModulesWithBasis.FiniteDimensional.ParentMethods.quotient_module`
                 - :class:`sage.modules.with_basis.subquotient.SubmoduleWithBasis`

            EXAMPLES:

            We construct a submodule of the free `\QQ`-module generated by
            `x_0, x_1, x_2`. The submodule is spanned by `y_0 = x_0 - x_1` and
            `y_1 - x_1 - x_2`, and its basis elements are indexed by `0` and `1`::

                sage: X = CombinatorialFreeModule(QQ, range(3), prefix="x")
                sage: x = X.basis()
                sage: gens = [x[0] - x[1], x[1] - x[2]]; gens
                [x[0] - x[1], x[1] - x[2]]
                sage: Y = X.submodule(gens, already_echelonized=True)
                sage: Y.print_options(prefix='y'); Y
                Free module generated by {0, 1} over Rational Field
                sage: y = Y.basis()
                sage: y[1]
                y[1]
                sage: y[1].lift()
                x[1] - x[2]
                sage: Y.retract(x[0]-x[2])
                y[0] + y[1]
                sage: Y.retract(x[0])
                Traceback (most recent call last):
                ...
                ValueError: x[0] is not in the image

            By using a family to specify a basis of the submodule, we obtain a
            submodule whose index set coincides with the index set of the family::

                sage: X = CombinatorialFreeModule(QQ, range(3), prefix="x")
                sage: x = X.basis()
                sage: gens = Family({1 : x[0] - x[1], 3: x[1] - x[2]}); gens
                Finite family {1: x[0] - x[1], 3: x[1] - x[2]}
                sage: Y = X.submodule(gens, already_echelonized=True)
                sage: Y.print_options(prefix='y'); Y
                Free module generated by {1, 3} over Rational Field
                sage: y = Y.basis()
                sage: y[1]
                y[1]
                sage: y[1].lift()
                x[0] - x[1]
                sage: y[3].lift()
                x[1] - x[2]
                sage: Y.retract(x[0]-x[2])
                y[1] + y[3]
                sage: Y.retract(x[0])
                Traceback (most recent call last):
                ...
                ValueError: x[0] is not in the image

            It is not necessary that the generators of the submodule form
            a basis (an explicit basis will be computed)::

                sage: X = CombinatorialFreeModule(QQ, range(3), prefix="x")
                sage: x = X.basis()
                sage: gens = [x[0] - x[1], 2*x[1] - 2*x[2], x[0] - x[2]]; gens
                [x[0] - x[1], 2*x[1] - 2*x[2], x[0] - x[2]]
                sage: Y = X.submodule(gens, already_echelonized=False)
                sage: Y.print_options(prefix='y')
                sage: Y
                Free module generated by {0, 1} over Rational Field
                sage: [b.lift() for b in Y.basis()]
                [x[0] - x[2], x[1] - x[2]]

            We now implement by hand the center of the algebra of the
            symmetric group `S_3`::

                sage: S3 = SymmetricGroup(3)
                sage: S3A = S3.algebra(QQ)
                sage: basis = S3A.annihilator_basis(S3A.algebra_generators(), S3A.bracket)
                sage: basis
                ((), (2,3) + (1,2) + (1,3), (1,2,3) + (1,3,2))
                sage: center = S3A.submodule(basis,
                ....:                        category=AlgebrasWithBasis(QQ).Subobjects(),
                ....:                        already_echelonized=True)
                sage: center
                Free module generated by {0, 1, 2} over Rational Field
                sage: center in Algebras
                True
                sage: center.print_options(prefix='c')
                sage: c = center.basis()
                sage: c[1].lift()
                (2,3) + (1,2) + (1,3)
                sage: c[0]^2
                c[0]
                sage: e = 1/6*(c[0]+c[1]+c[2])
                sage: e.is_idempotent()
                True

            Of course, this center is best constructed using::

                sage: center = S3A.center()

            TESTS::

                sage: TestSuite(Y).run()
                sage: TestSuite(center).run()
            """
            if not already_echelonized:
                gens = self.echelon_form(gens)
            from sage.modules.with_basis.subquotient import SubmoduleWithBasis
            return SubmoduleWithBasis(gens, ambient=self, category=category)

        def tensor(*parents):
            """
            Return the tensor product of the parents.

            EXAMPLES::

                sage: C = AlgebrasWithBasis(QQ)
                sage: A = C.example(); A.rename("A")
                sage: A.tensor(A,A)
                A # A # A
                sage: A.rename(None)
            """
            return parents[0].__class__.Tensor(parents, category = tensor.category_from_parents(parents))

        def cardinality(self):
            """
            Return the cardinality of ``self``.

            EXAMPLES::

                sage: S = SymmetricGroupAlgebra(QQ, 4)
                sage: S.cardinality()
                +Infinity
<<<<<<< HEAD
                sage: S = SymmetricGroupAlgebra(GF(2), 4) # not tested -- MRO bug :trac:`15475`
                sage: S.cardinality() # not tested -- MRO bug :trac:`15475`
                16777216
                sage: S.cardinality().factor() # not tested -- MRO bug :trac:`15475`
=======
                sage: S = SymmetricGroupAlgebra(GF(2), 4) # not tested -- MRO bug trac #15475
                sage: S.cardinality() # not tested -- MRO bug trac #15475
                16777216
                sage: S.cardinality().factor() # not tested -- MRO bug trac #15475
>>>>>>> 4d80eb34
                2^24

                sage: E.<x,y> = ExteriorAlgebra(QQ)
                sage: E.cardinality()
                +Infinity
                sage: E.<x,y> = ExteriorAlgebra(GF(3))
                sage: E.cardinality()
                81

                sage: s = SymmetricFunctions(GF(2)).s()
                sage: s.cardinality()
                +Infinity
            """
            if self.dimension() == Infinity:
                return Infinity
            return self.base_ring().cardinality() ** self.dimension()

        def monomial(self, i):
            """
            Return the basis element indexed by ``i``.

            INPUT:

            - ``i`` -- an element of the index set

            EXAMPLES::

                sage: F = CombinatorialFreeModule(QQ, ['a', 'b', 'c'])
                sage: F.monomial('a')
                B['a']

            ``F.monomial`` is in fact (almost) a map::

                sage: F.monomial
                Term map from {'a', 'b', 'c'} to Free module generated by {'a', 'b', 'c'} over Rational Field
            """
            return self.basis()[i]

        def _sum_of_monomials(self, indices):
            """
            TESTS::

                sage: F = CombinatorialFreeModule(QQ, ['a', 'b', 'c'])
                sage: F._sum_of_monomials(['a', 'b'])
                B['a'] + B['b']
            """
            # This is the generic implementation. When implementing a
            # concrete instance of a module with basis, you probably want
            # to override it with something faster.
            return self.sum(self.monomial(index) for index in indices)

        @lazy_attribute
        def sum_of_monomials(self):
            """
            Return the sum of the basis elements with indices in
            ``indices``.

            INPUT:

            - ``indices`` -- an list (or iterable) of indices of basis
              elements

            EXAMPLES::

                sage: F = CombinatorialFreeModule(QQ, ['a', 'b', 'c'])
                sage: F.sum_of_monomials(['a', 'b'])
                B['a'] + B['b']

                sage: F.sum_of_monomials(['a', 'b', 'a'])
                2*B['a'] + B['b']

            ``F.sum_of_monomials`` is in fact (almost) a map::

                sage: F.sum_of_monomials
                A map to Free module generated by {'a', 'b', 'c'} over Rational Field
            """
            # domain = iterables of basis indices of self.
            return PoorManMap(self._sum_of_monomials, codomain = self)

        def monomial_or_zero_if_none(self, i):
            """
            EXAMPLES::

                sage: F = CombinatorialFreeModule(QQ, ['a', 'b', 'c'])
                sage: F.monomial_or_zero_if_none('a')
                B['a']
                sage: F.monomial_or_zero_if_none(None)
                0
            """
            if i is None:
                return self.zero()
            return self.monomial(i)

        def term(self, index, coeff=None):
            """
            Construct a term in ``self``.

            INPUT:

            - ``index`` -- the index of a basis element
            - ``coeff`` -- an element of the coefficient ring (default: one)

            OUTPUT:

            ``coeff * B[index]``, where ``B`` is the basis of ``self``.

            EXAMPLES::

                sage: m = matrix([[0,1],[1,1]])
                sage: J.<a,b,c> = JordanAlgebra(m)
                sage: J.term(1, -2)
                0 + (-2, 0)

            Design: should this do coercion on the coefficient ring?
            """
            if coeff is None:
                coeff = self.base_ring().one()
            return coeff * self.monomial(index)

        def sum_of_terms(self, terms):
            """
            Construct a sum of terms of ``self``.

            INPUT:

            - ``terms`` -- a list (or iterable) of pairs ``(index, coeff)``

            OUTPUT:

            Sum of ``coeff * B[index]`` over all ``(index, coeff)`` in
            ``terms``, where ``B`` is the basis of ``self``.

            EXAMPLES::

                sage: m = matrix([[0,1],[1,1]])
                sage: J.<a,b,c> = JordanAlgebra(m)
                sage: J.sum_of_terms([(0, 2), (2, -3)])
                2 + (0, -3)
            """
            return self.sum(self.term(index, coeff) for (index, coeff) in terms)

        def linear_combination(self, iter_of_elements_coeff, factor_on_left=True):
            """
            Return the linear combination `\lambda_1 v_1 + \cdots +
            \lambda_k v_k` (resp.  the linear combination `v_1 \lambda_1 +
            \cdots + v_k \lambda_k`) where ``iter_of_elements_coeff`` iterates
            through the sequence `((\lambda_1, v_1), ..., (\lambda_k, v_k))`.

            INPUT:

            - ``iter_of_elements_coeff`` -- iterator of pairs
              ``(element, coeff)`` with ``element`` in ``self`` and
              ``coeff`` in ``self.base_ring()``

            - ``factor_on_left`` -- (optional) if ``True``, the coefficients
              are multiplied from the left; if ``False``, the coefficients
              are multiplied from the right

            EXAMPLES::

                sage: m = matrix([[0,1],[1,1]])
                sage: J.<a,b,c> = JordanAlgebra(m)
                sage: J.linear_combination(((a+b, 1), (-2*b + c, -1)))
                1 + (3, -1)
            """
            if factor_on_left:
                return self.sum(coeff * element
                                for element, coeff in iter_of_elements_coeff)
            else:
                return self.sum(element * coeff
                                for element, coeff in iter_of_elements_coeff)

        def _apply_module_morphism(self, x, on_basis, codomain=False):
            """
            Return the image of ``x`` under the module morphism defined by
            extending :func:`on_basis` by linearity.

            INPUT:

            - ``x`` -- a element of ``self``

            - ``on_basis`` -- a function that takes in an object indexing
              a basis element and returns an element of the codomain

            - ``codomain`` -- (optional) the codomain of the morphism (by
              default, it is computed using :func:`on_basis`)

            If ``codomain`` is not specified, then the function tries to
            compute the codomain of the module morphism by finding the image
            of one of the elements in the support; hence :func:`on_basis`
            should return an element whose parent is the codomain.

            EXAMPLES::

                sage: s = SymmetricFunctions(QQ).schur()
                sage: a = s([3]) + s([2,1]) + s([1,1,1])
                sage: b = 2*a
                sage: f = lambda part: Integer( len(part) )
                sage: s._apply_module_morphism(a, f) #1+2+3
                6
                sage: s._apply_module_morphism(b, f) #2*(1+2+3)
                12
                sage: s._apply_module_morphism(s(0), f)
                0
                sage: s._apply_module_morphism(s(1), f)
                0
                sage: s._apply_module_morphism(s(1), lambda part: len(part), ZZ)
                0
                sage: s._apply_module_morphism(s(1), lambda part: len(part))
                Traceback (most recent call last):
                ...
                ValueError: codomain could not be determined
            """
            if x == self.zero():
                if not codomain:
                    from sage.combinat.family import Family
                    B = Family(self.basis())
                    try:
                        z = B.first()
                    except StopIteration:
                        raise ValueError('codomain could not be determined')
                    codomain = on_basis(z).parent()
                return codomain.zero()

            if not codomain:
                keys = x.support()
                key = keys[0]
                try:
                    codomain = on_basis(key).parent()
                except Exception:
                    raise ValueError('codomain could not be determined')

            if hasattr( codomain, 'linear_combination' ):
                mc = x.monomial_coefficients(copy=False)
                return codomain.linear_combination( (on_basis(key), coeff)
                                                    for key, coeff in mc.iteritems() )
            else:
                return_sum = codomain.zero()
                mc = x.monomial_coefficients(copy=False)
                for key, coeff in mc.iteritems():
                    return_sum += coeff * on_basis(key)
                return return_sum

        def _apply_module_endomorphism(self, x, on_basis):
            """
            This takes in a function ``on_basis`` from the basis indices
            to the elements of ``self``, and applies it linearly to ``x``.

            EXAMPLES::

                sage: s = SymmetricFunctions(QQ).schur()
                sage: f = lambda part: 2*s(part.conjugate())
                sage: s._apply_module_endomorphism( s([2,1]) + s([1,1,1]), f)
                2*s[2, 1] + 2*s[3]
            """
            mc = x.monomial_coefficients(copy=False)
            return self.linear_combination( (on_basis(key), coeff)
                                            for key, coeff in mc.iteritems() )

    class ElementMethods:
        # TODO: Define the appropriate element methods here (instead of in
        # subclasses).  These methods should be consistent with those on
        # polynomials.

#         def _neg_(self):
#             """
#             Default implementation of negation by trying to multiply by -1.
#             TODO: doctest
#             """
#             return self._lmul_(-self.parent().base_ring().one(), self)

        @abstract_method
        def monomial_coefficients(self, copy=True):
            """
            Return a dictionary whose keys are indices of basis elements
            in the support of ``self`` and whose values are the
            corresponding coefficients.

            INPUT:

            - ``copy`` -- (default: ``True``) if ``self`` is internally
              represented by a dictionary ``d``, then make a copy of ``d``;
              if ``False``, then this can cause undesired behavior by
              mutating ``d``

            EXAMPLES::

                sage: F = CombinatorialFreeModule(QQ, ['a','b','c'])
                sage: B = F.basis()
                sage: f = B['a'] + 3*B['c']
                sage: d = f.monomial_coefficients()
                sage: d['a']
                1
                sage: d['c']
                3

            TESTS:

<<<<<<< HEAD
            We check that we make a copy of the coefficient dictonary::
=======
            We check that we make a copy of the coefficient dictionary::
>>>>>>> 4d80eb34

                sage: F = CombinatorialFreeModule(ZZ, ['a','b','c'])
                sage: B = F.basis()
                sage: f = B['a'] + 3*B['c']
                sage: d = f.monomial_coefficients()
                sage: d['a'] = 5
                sage: f
                B['a'] + 3*B['c']
            """

        def __getitem__(self, m):
            """
            Return the coefficient of ``m`` in ``self``.

            EXAMPLES::

                sage: p = Partition([2,1])
                sage: q = Partition([1,1,1])
                sage: s = SymmetricFunctions(QQ).schur()
                sage: a = s(p)
                sage: a._coefficient_fast([2,1])
                Traceback (most recent call last):
                ...
                TypeError: unhashable type: 'list'

            ::

                sage: a._coefficient_fast(p)
                1
                sage: a._coefficient_fast(q)
                0
                sage: a[p]
                1
                sage: a[q]
                0
            """
            return self.monomial_coefficients(copy=False).get(m, self.base_ring().zero())

        def coefficient(self, m):
            """
            Return the coefficient of ``m`` in ``self`` and raise an error
            if ``m`` is not in the basis indexing set.

            INPUT:

            - ``m`` -- a basis index of the parent of ``self``

            OUTPUT:

            The ``B[m]``-coordinate of ``self`` with respect to the basis
            ``B``. Here, ``B`` denotes the given basis of the parent of
            ``self``.

            EXAMPLES::

                sage: s = CombinatorialFreeModule(QQ, Partitions())
                sage: z = s([4]) - 2*s([2,1]) + s([1,1,1]) + s([1])
                sage: z.coefficient([4])
                1
                sage: z.coefficient([2,1])
                -2
                sage: z.coefficient(Partition([2,1]))
                -2
                sage: z.coefficient([1,2])
                Traceback (most recent call last):
                ...
                AssertionError: [1, 2] should be an element of Partitions
                sage: z.coefficient(Composition([2,1]))
                Traceback (most recent call last):
                ...
                AssertionError: [2, 1] should be an element of Partitions

            Test that ``coefficient`` also works for those parents that do
            not yet have an element_class::

                sage: G = DihedralGroup(3)
                sage: F = CombinatorialFreeModule(QQ, G)
                sage: hasattr(G, "element_class")
                False
                sage: g = G.an_element()
                sage: (2*F.monomial(g)).coefficient(g)
                2
            """
            # NT: coefficient_fast should be the default, just with appropriate assertions
            # that can be turned on or off
            C = self.parent().basis().keys()
            # TODO: This should raise a ValueError - TS
            assert m in C, "%s should be an element of %s"%(m, C)
            if hasattr(C, "element_class") and not isinstance(m, C.element_class):
                m = C(m)
            return self[m]

        def is_zero(self):
            """
            Return ``True`` if and only if ``self == 0``.

            EXAMPLES::

                sage: F = CombinatorialFreeModule(QQ, ['a','b','c'])
                sage: B = F.basis()
                sage: f = B['a'] - 3*B['c']
                sage: f.is_zero()
                False
                sage: F.zero().is_zero()
                True

            ::

                sage: s = SymmetricFunctions(QQ).schur()
                sage: s([2,1]).is_zero()
                False
                sage: s(0).is_zero()
                True
                sage: (s([2,1]) - s([2,1])).is_zero()
                True
            """
            zero = self.parent().base_ring().zero()
            return all(v == zero for v in self.monomial_coefficients(copy=False).values())

        def __len__(self):
            """
            Return the number of basis elements whose coefficients in
            ``self`` are nonzero.

            EXAMPLES::

                sage: F = CombinatorialFreeModule(QQ, ['a','b','c'])
                sage: B = F.basis()
                sage: f = B['a'] - 3*B['c']
                sage: len(f)
                2

            ::

                sage: s = SymmetricFunctions(QQ).schur()
                sage: z = s([4]) + s([2,1]) + s([1,1,1]) + s([1])
                sage: len(z)
                4
            """
            zero = self.parent().base_ring().zero()
            return len([key for key, coeff in self.monomial_coefficients(copy=False).iteritems()
                        if coeff != zero])

        def length(self):
            """
            Return the number of basis elements whose coefficients in
            ``self`` are nonzero.

            EXAMPLES::

                sage: F = CombinatorialFreeModule(QQ, ['a','b','c'])
                sage: B = F.basis()
                sage: f = B['a'] - 3*B['c']
                sage: f.length()
                2

            ::

                sage: s = SymmetricFunctions(QQ).schur()
                sage: z = s([4]) + s([2,1]) + s([1,1,1]) + s([1])
                sage: z.length()
                4
            """
            return len(self)

        def support(self):
            """
            Return a list of the objects indexing the basis of
            ``self.parent()`` whose corresponding coefficients of
            ``self`` are non-zero.

            This method returns these objects in an arbitrary order.

            EXAMPLES::

                sage: F = CombinatorialFreeModule(QQ, ['a','b','c'])
                sage: B = F.basis()
                sage: f = B['a'] - 3*B['c']
                sage: sorted(f.support())
                ['a', 'c']

            ::

                sage: s = SymmetricFunctions(QQ).schur()
                sage: z = s([4]) + s([2,1]) + s([1,1,1]) + s([1])
                sage: sorted(z.support())
                [[1], [1, 1, 1], [2, 1], [4]]
            """
            zero = self.parent().base_ring().zero()
            return [key for key, coeff in self.monomial_coefficients(copy=False).iteritems()
                    if coeff != zero]

        def monomials(self):
            """
            Return a list of the monomials of ``self`` (in an arbitrary
            order).

            The monomials of an element `a` are defined to be the basis
            elements whose corresponding coefficients of `a` are
            non-zero.

            EXAMPLES::

                sage: F = CombinatorialFreeModule(QQ, ['a','b','c'])
                sage: B = F.basis()
                sage: f = B['a'] + 2*B['c']
                sage: f.monomials()
                [B['a'], B['c']]

                sage: (F.zero()).monomials()
                []
            """
            P = self.parent()
            return [P.monomial(key) for key in self.support()]

        def terms(self):
            """
            Return a list of the (non-zero) terms of ``self`` (in an
            arbitrary order).

            .. SEEALSO:: :meth:`monomials`

            EXAMPLES::

                sage: F = CombinatorialFreeModule(QQ, ['a','b','c'])
                sage: B = F.basis()
                sage: f = B['a'] + 2*B['c']
                sage: f.terms()
                [B['a'], 2*B['c']]
            """
            P = self.parent()
            zero = P.base_ring().zero()
            return [P.term(key, value)
                    for key, value in self.monomial_coefficients(copy=False).iteritems()
                    if value != zero]

        def coefficients(self, sort=True):
            """
            Return a list of the (non-zero) coefficients appearing on
            the basis elements in ``self`` (in an arbitrary order).

            INPUT:

            - ``sort`` -- (default: ``True``) to sort the coefficients
              based upon the default ordering of the indexing set

            .. SEEALSO::

                :meth:`~sage.categories.finite_dimensional_modules_with_basis.FiniteDimensionalModulesWithBasis.ElementMethods.dense_coefficient_list`

            EXAMPLES::

                sage: F = CombinatorialFreeModule(QQ, ['a','b','c'])
                sage: B = F.basis()
                sage: f = B['a'] - 3*B['c']
                sage: f.coefficients()
                [1, -3]
                sage: f = B['c'] - 3*B['a']
                sage: f.coefficients()
                [-3, 1]

            ::

                sage: s = SymmetricFunctions(QQ).schur()
                sage: z = s([4]) + s([2,1]) + s([1,1,1]) + s([1])
                sage: z.coefficients()
                [1, 1, 1, 1]
            """
            zero = self.parent().base_ring().zero()
            mc = self.monomial_coefficients(copy=False)
            if not sort:
                return [value for key, value in mc.iteritems() if value != zero]

            v = sorted([(key, value) for key, value in mc.iteritems()
                        if value != zero])
            return [value for key, value in v]

        def support_of_term(self):
            """
            Return the support of ``self``, where ``self`` is a monomial
            (possibly with coefficient).

            EXAMPLES::

                sage: X = CombinatorialFreeModule(QQ, [1,2,3,4]); X.rename("X")
                sage: X.monomial(2).support_of_term()
                2
                sage: X.term(3, 2).support_of_term()
                3

            An exception is raised if ``self`` has more than one term::

                sage: (X.monomial(2) + X.monomial(3)).support_of_term()
                Traceback (most recent call last):
                ...
                ValueError: B[2] + B[3] is not a single term
            """
            if len(self) == 1:
                return self.support()[0]
            else:
                raise ValueError("{} is not a single term".format(self))

        def leading_support(self, cmp=None):
            r"""
            Return the maximal element of the support of ``self``. Note
            that this may not be the term which actually appears first when
            ``self`` is printed.

            If the default ordering of the basis elements is not what is
            desired, a comparison function, ``cmp(x,y)``, can be provided.
            This should return a negative value if ``x < y``, ``0`` if ``x == y``
            and a positive value if ``x > y``.

            EXAMPLES::

                sage: X = CombinatorialFreeModule(QQ, [1, 2, 3]); X.rename("X"); x = X.basis()
                sage: x = 3*X.monomial(1) + 2*X.monomial(2) + 4*X.monomial(3)
                sage: x.leading_support()
                3
                sage: def cmp(x,y): return y-x
                sage: x.leading_support(cmp=cmp)
                1

                sage: s = SymmetricFunctions(QQ).schur()
                sage: f = 2*s[1] + 3*s[2,1] - 5*s[3]
                sage: f.leading_support()
                [3]
            """
            return max_cmp(self.support(), cmp)

        def leading_item(self, cmp=None):
            r"""
            Return the pair ``(k, c)`` where

            .. MATH::

                c \cdot (\mbox{the basis element indexed by } k)

            is the leading term of ``self``.

            Here 'leading term' means that the corresponding basis element is
            maximal.  Note that this may not be the term which actually appears
            first when ``self`` is printed.  If the default term ordering is not
            what is desired, a comparison function, ``cmp(x,y)``, can be
            provided.  This should return a negative value if ``x < y``, ``0``
            if ``x == y`` and a positive value if ``x > y``.

            EXAMPLES::

                sage: X = CombinatorialFreeModule(QQ, [1, 2, 3]); X.rename("X"); x = X.basis()
                sage: x = 3*X.monomial(1) + 2*X.monomial(2) + 4*X.monomial(3)
                sage: x.leading_item()
                (3, 4)
                sage: def cmp(x,y): return y-x
                sage: x.leading_item(cmp=cmp)
                (1, 3)

                sage: s = SymmetricFunctions(QQ).schur()
                sage: f = 2*s[1] + 3*s[2,1] - 5*s[3]
                sage: f.leading_item()
                ([3], -5)
            """
            k = self.leading_support(cmp=cmp)
            return k, self[k]

        def leading_monomial(self, cmp=None):
            r"""
            Return the leading monomial of ``self``.

            This is the monomial whose corresponding basis element is
            maximal. Note that this may not be the term which actually appears
            first when ``self`` is printed. If the default term ordering is not
            what is desired, a comparison function, ``cmp(x,y)``, can be provided.
            This should return a negative value if ``x < y``, ``0`` if ``x == y``
            and a positive value if ``x > y``.

            EXAMPLES::

                sage: X = CombinatorialFreeModule(QQ, [1, 2, 3]); X.rename("X"); x = X.basis()
                sage: x = 3*X.monomial(1) + 2*X.monomial(2) + X.monomial(3)
                sage: x.leading_monomial()
                B[3]
                sage: def cmp(x,y): return y-x
                sage: x.leading_monomial(cmp=cmp)
                B[1]

                sage: s = SymmetricFunctions(QQ).schur()
                sage: f = 2*s[1] + 3*s[2,1] - 5*s[3]
                sage: f.leading_monomial()
                s[3]
            """
            return self.parent().monomial( self.leading_support(cmp=cmp) )

        def leading_coefficient(self, cmp=None):
            r"""
            Returns the leading coefficient of ``self``.

            This is the coefficient of the term whose corresponding basis element is
            maximal. Note that this may not be the term which actually appears
            first when ``self`` is printed.  If the default term ordering is not
            what is desired, a comparison function, ``cmp(x,y)``, can be provided.
            This should return a negative value if ``x < y``, 0 if ``x == y``
            and a positive value if ``x > y``.

            EXAMPLES::

                sage: X = CombinatorialFreeModule(QQ, [1, 2, 3]); X.rename("X")
                sage: x = 3*X.monomial(1) + 2*X.monomial(2) + X.monomial(3)
                sage: x.leading_coefficient()
                1
                sage: def cmp(x,y): return y-x
                sage: x.leading_coefficient(cmp=cmp)
                3

                sage: s = SymmetricFunctions(QQ).schur()
                sage: f = 2*s[1] + 3*s[2,1] - 5*s[3]
                sage: f.leading_coefficient()
                -5
            """
            return self.leading_item(cmp=cmp)[1]

        def leading_term(self, cmp=None):
            r"""
            Return the leading term of ``self``.

            This is the term whose corresponding basis element is
            maximal. Note that this may not be the term which actually appears
            first when ``self`` is printed. If the default term ordering is not
            what is desired, a comparison function, ``cmp(x,y)``, can be provided.
            This should return a negative value if ``x < y``, 0 if ``x == y``
            and a positive value if ``x > y``.

            EXAMPLES::

                sage: X = CombinatorialFreeModule(QQ, [1, 2, 3]); X.rename("X"); x = X.basis()
                sage: x = 3*X.monomial(1) + 2*X.monomial(2) + X.monomial(3)
                sage: x.leading_term()
                B[3]
                sage: def cmp(x,y): return y-x
                sage: x.leading_term(cmp=cmp)
                3*B[1]

                sage: s = SymmetricFunctions(QQ).schur()
                sage: f = 2*s[1] + 3*s[2,1] - 5*s[3]
                sage: f.leading_term()
                -5*s[3]
            """
            return self.parent().term(*self.leading_item(cmp=cmp))

        def trailing_support(self, cmp=None):
            r"""
            Return the minimal element of the support of ``self``. Note
            that this may not be the term which actually appears last when
            ``self`` is printed.

            If the default ordering of the basis elements is not what is
            desired, a comparison function, ``cmp(x,y)``, can be provided.
            This should return a negative value if ``x < y``, `0` if ``x == y``
            and a positive value if ``x > y``.

            EXAMPLES::

                sage: X = CombinatorialFreeModule(QQ, [1, 2, 3]); X.rename("X"); x = X.basis()
                sage: x = 3*X.monomial(1) + 2*X.monomial(2) + 4*X.monomial(3)
                sage: x.trailing_support()
                1
                sage: def cmp(x,y): return y-x
                sage: x.trailing_support(cmp=cmp)
                3

                sage: s = SymmetricFunctions(QQ).schur()
                sage: f = 2*s[1] + 3*s[2,1] - 5*s[3]
                sage: f.trailing_support()
                [1]
            """
            return min_cmp(self.support(), cmp)

        def trailing_item(self, cmp=None):
            r"""
            Returns the pair ``(c, k)`` where ``c*self.parent().monomial(k)``
            is the trailing term of ``self``.

            This is the monomial whose corresponding basis element is
            minimal. Note that this may not be the term which actually appears
            last when ``self`` is printed.  If the default term ordering is not
            what is desired, a comparison function ``cmp(x,y)``, can be provided.
            This should return a negative value if ``x < y``, 0 if ``x == y``
            and a positive value if ``x > y``.

            EXAMPLES::

                sage: X = CombinatorialFreeModule(QQ, [1, 2, 3]); X.rename("X"); x = X.basis()
                sage: x = 3*X.monomial(1) + 2*X.monomial(2) + X.monomial(3)
                sage: x.trailing_item()
                (1, 3)
                sage: def cmp(x,y): return y-x
                sage: x.trailing_item(cmp=cmp)
                (3, 1)

                sage: s = SymmetricFunctions(QQ).schur()
                sage: f = 2*s[1] + 3*s[2,1] - 5*s[3]
                sage: f.trailing_item()
                ([1], 2)
            """
            k = self.trailing_support(cmp=cmp)
            return k, self[k]

        def trailing_monomial(self, cmp=None):
            r"""
            Return the trailing monomial of ``self``.

            This is the monomial whose corresponding basis element is
            minimal. Note that this may not be the term which actually appears
            last when ``self`` is printed. If the default term ordering is not
            what is desired, a comparison function ``cmp(x,y)``, can be provided.
            This should return a negative value if ``x < y``, 0 if ``x == y``
            and a positive value if ``x > y``.

            EXAMPLES::

                sage: X = CombinatorialFreeModule(QQ, [1, 2, 3]); X.rename("X"); x = X.basis()
                sage: x = 3*X.monomial(1) + 2*X.monomial(2) + X.monomial(3)
                sage: x.trailing_monomial()
                B[1]
                sage: def cmp(x,y): return y-x
                sage: x.trailing_monomial(cmp=cmp)
                B[3]

                sage: s = SymmetricFunctions(QQ).schur()
                sage: f = 2*s[1] + 3*s[2,1] - 5*s[3]
                sage: f.trailing_monomial()
                s[1]
            """
            return self.parent().monomial( self.trailing_support(cmp=cmp) )

        def trailing_coefficient(self, cmp=None):
            r"""
            Return the trailing coefficient of ``self``.

            This is the coefficient of the monomial whose corresponding basis element is
            minimal. Note that this may not be the term which actually appears
            last when ``self`` is printed. If the default term ordering is not
            what is desired, a comparison function ``cmp(x,y)``, can be provided.
            This should return a negative value if ``x < y``, 0 if ``x == y``
            and a positive value if ``x > y``.

            EXAMPLES::

                sage: X = CombinatorialFreeModule(QQ, [1, 2, 3]); X.rename("X"); x = X.basis()
                sage: x = 3*X.monomial(1) + 2*X.monomial(2) + X.monomial(3)
                sage: x.trailing_coefficient()
                3
                sage: def cmp(x,y): return y-x
                sage: x.trailing_coefficient(cmp=cmp)
                1

                sage: s = SymmetricFunctions(QQ).schur()
                sage: f = 2*s[1] + 3*s[2,1] - 5*s[3]
                sage: f.trailing_coefficient()
                2
            """

            return self.trailing_item(cmp=cmp)[1]

        def trailing_term(self, cmp=None):
            r"""
            Return the trailing term of ``self``.

            This is the term whose corresponding basis element is
            minimal. Note that this may not be the term which actually appears
            last when ``self`` is printed. If the default term ordering is not
            what is desired, a comparison function ``cmp(x,y)``, can be provided.
            This should return a negative value if ``x < y``, 0 if ``x == y``
            and a positive value if ``x > y``.

            EXAMPLES::

                sage: X = CombinatorialFreeModule(QQ, [1, 2, 3]); X.rename("X"); x = X.basis()
                sage: x = 3*X.monomial(1) + 2*X.monomial(2) + X.monomial(3)
                sage: x.trailing_term()
                3*B[1]
                sage: def cmp(x,y): return y-x
                sage: x.trailing_term(cmp=cmp)
                B[3]

                sage: s = SymmetricFunctions(QQ).schur()
                sage: f = 2*s[1] + 3*s[2,1] - 5*s[3]
                sage: f.trailing_term()
                2*s[1]
            """
            return self.parent().term( *self.trailing_item(cmp=cmp) )

        def map_coefficients(self, f):
            """
            Mapping a function on coefficients.

            INPUT:

            - ``f`` -- an endofunction on the coefficient ring of the
              free module

            Return a new element of ``self.parent()`` obtained by applying the
            function ``f`` to all of the coefficients of ``self``.

            EXAMPLES::

                sage: F = CombinatorialFreeModule(QQ, ['a','b','c'])
                sage: B = F.basis()
                sage: f = B['a'] - 3*B['c']
                sage: f.map_coefficients(lambda x: x+5)
                6*B['a'] + 2*B['c']

            Killed coefficients are handled properly::

                sage: f.map_coefficients(lambda x: 0)
                0
                sage: list(f.map_coefficients(lambda x: 0))
                []

            ::

                sage: s = SymmetricFunctions(QQ).schur()
                sage: a = s([2,1])+2*s([3,2])
                sage: a.map_coefficients(lambda x: x*2)
                2*s[2, 1] + 4*s[3, 2]
            """
            return self.parent().sum_of_terms( (m, f(c)) for m,c in self )

        def map_support(self, f):
            """
            Mapping a function on the support.

            INPUT:

            - ``f`` -- an endofunction on the indices of the free module

            Return a new element of ``self.parent()`` obtained by
            applying the function ``f`` to all of the objects indexing
            the basis elements.

            EXAMPLES::

                sage: B = CombinatorialFreeModule(ZZ, [-1, 0, 1])
                sage: x = B.an_element(); x
                2*B[-1] + 2*B[0] + 3*B[1]
                sage: x.map_support(lambda i: -i)
                3*B[-1] + 2*B[0] + 2*B[1]

            ``f`` needs not be injective::

                sage: x.map_support(lambda i: 1)
                7*B[1]

                sage: s = SymmetricFunctions(QQ).schur()
                sage: a = s([2,1])+2*s([3,2])
                sage: a.map_support(lambda x: x.conjugate())
                s[2, 1] + 2*s[2, 2, 1]

            TESTS::

                sage: B.zero()      # This actually failed at some point!!! See #8890
                0

                sage: y = B.zero().map_support(lambda i: i/0); y
                0
                sage: y.parent() is B
                True
            """
            return self.parent().sum_of_terms( (f(m), c) for m,c in self )

        def map_support_skip_none(self, f):
            """
            Mapping a function on the support.

            INPUT:

            - ``f`` -- an endofunction on the indices of the free module

            Returns a new element of ``self.parent()`` obtained by
            applying the function `f` to all of the objects indexing
            the basis elements.

            EXAMPLES::

                sage: B = CombinatorialFreeModule(ZZ, [-1, 0, 1])
                sage: x = B.an_element(); x
                2*B[-1] + 2*B[0] + 3*B[1]
                sage: x.map_support_skip_none(lambda i: -i if i else None)
                3*B[-1] + 2*B[1]

            ``f`` needs not be injective::

                sage: x.map_support_skip_none(lambda i: 1 if i else None)
                5*B[1]

            TESTS::

                sage: y = x.map_support_skip_none(lambda i: None); y
                0
                sage: y.parent() is B
                True
            """
            return self.parent().sum_of_terms( (fm,c) for (fm,c) in ((f(m), c) for m,c in self) if fm is not None)

        def map_item(self, f):
            """
            Mapping a function on items.

            INPUT:

            - ``f`` -- a function mapping pairs ``(index, coeff)`` to
              other such pairs

            Return a new element of ``self.parent()`` obtained by
            applying the function `f` to all items ``(index, coeff)`` of
            ``self``.

            EXAMPLES::

                sage: B = CombinatorialFreeModule(ZZ, [-1, 0, 1])
                sage: x = B.an_element(); x
                2*B[-1] + 2*B[0] + 3*B[1]
                sage: x.map_item(lambda i, c: (-i, 2*c))
                6*B[-1] + 4*B[0] + 4*B[1]

            ``f`` needs not be injective::

                sage: x.map_item(lambda i, c: (1, 2*c))
                14*B[1]

                sage: s = SymmetricFunctions(QQ).schur()
                sage: f = lambda m,c: (m.conjugate(), 2*c)
                sage: a = s([2,1]) + s([1,1,1])
                sage: a.map_item(f)
                2*s[2, 1] + 2*s[3]
            """
            return self.parent().sum_of_terms( f(m,c) for m,c in self )

        def tensor(*elements):
            """
            Return the tensor product of its arguments, as an element of
            the tensor product of the parents of those elements.

            EXAMPLES::

                sage: C = AlgebrasWithBasis(QQ)
                sage: A = C.example()
                sage: (a,b,c) = A.algebra_generators()
                sage: a.tensor(b, c)
                B[word: a] # B[word: b] # B[word: c]

            FIXME: is this a policy that we want to enforce on all parents?
            """
            assert(all(isinstance(element, Element) for element in elements))
            parents = [parent(element) for element in elements]
            return tensor(parents)._tensor_of_elements(elements) # good name???

    class Homsets(HomsetsCategory):
        class ParentMethods:
            def __call_on_basis__(self, **options):
                """
                Construct a morphism in this homset from a function defined
                on the basis.

                INPUT:

                - ``on_basis`` -- a function from the indices of the
                  basis of the domain of ``self`` to the codomain of
                  ``self``

                This method simply delegates the work to
                :meth:`ModulesWithBasis.ParentMethods.module_morphism`. It
                is used by :meth:`Homset.__call__` to handle the
                ``on_basis`` argument, and will disapear as soon as
                the logic will be generalized.

                EXAMPLES::

                    sage: X = CombinatorialFreeModule(QQ, [1,2,3]);   X.rename("X")
                    sage: Y = CombinatorialFreeModule(QQ, [1,2,3,4]); Y.rename("Y")
                    sage: H = Hom(X, Y)
                    sage: x = X.basis()

                    sage: phi = H(on_basis = lambda i: Y.monomial(i) + 2*Y.monomial(i+1)) # indirect doctest
                    sage: phi
                    Generic morphism:
                    From: X
                    To:   Y
                    sage: phi(x[1] + x[3])
                    B[1] + 2*B[2] + B[3] + 2*B[4]

                Diagonal functions can be constructed using the ``diagonal`` option::

                    sage: X = CombinatorialFreeModule(QQ, [1,2,3,4]); X.rename("X")
                    sage: Y = CombinatorialFreeModule(QQ, [1,2,3,4], key="Y"); Y.rename("Y")
                    sage: H = Hom(X, Y)
                    sage: x = X.basis()
                    sage: phi = H(diagonal = lambda x: x^2)
                    sage: phi(x[1] + x[2] + x[3])
                    B[1] + 4*B[2] + 9*B[3]

                TESTS::

                As for usual homsets, the argument can be a Python function::

                    sage: phi = H(lambda x: Y.zero())
                    sage: phi
                    Generic morphism:
                      From: X
                      To:   Y
                    sage: phi(x[1] + x[3])
                    0

               We check that the homset category is properly set up::

                    sage: X = CombinatorialFreeModule(QQ, [1,2,3]);   X.rename("X")
                    sage: Y = CombinatorialFreeModule(QQ, [1,2,3,4]); Y.rename("Y")
                    sage: H = Hom(X, Y)
                    sage: H.zero().category_for()
                    Category of finite dimensional vector spaces with basis over Rational Field
                """
                return self.domain().module_morphism(codomain = self.codomain(),
                                                     **options)

    class MorphismMethods:
        @cached_method
        def on_basis(self):
            """
            Return the action of this morphism on basis elements.

            OUTPUT:

            - a function from the indices of the basis of the domain to
              the codomain

            EXAMPLES::

                sage: X = CombinatorialFreeModule(QQ, [1,2,3]);   X.rename("X")
                sage: Y = CombinatorialFreeModule(QQ, [1,2,3,4]); Y.rename("Y")
                sage: H = Hom(X, Y)
                sage: x = X.basis()

                sage: f = H(lambda x: Y.zero()).on_basis()
                sage: f(2)
                0

                sage: f = lambda i: Y.monomial(i) + 2*Y.monomial(i+1)
                sage: g = H(on_basis = f).on_basis()
                sage: g(2)
                B[2] + 2*B[3]
                sage: g == f
                True
            """
            return self._on_basis

        def _on_basis(self, i):
            """
            Return the image of ``self`` on the basis element indexed by ``i``.

            INPUT:

            - ``i`` -- the index of an element of the basis of the domain of ``self``

            EXAMPLES::

                sage: X = CombinatorialFreeModule(QQ, [1,2,3]); X.rename("X")
                sage: phi = End(X)(lambda x: 2*x)
                sage: phi._on_basis(3)
                2*B[3]
            """
            return self(self.domain().monomial(i))

    class CartesianProducts(CartesianProductsCategory):
        """
        The category of modules with basis constructed by Cartesian products
        of modules with basis.
        """
        @cached_method
        def extra_super_categories(self):
            """
            EXAMPLES::

                sage: ModulesWithBasis(QQ).CartesianProducts().extra_super_categories()
                [Category of vector spaces with basis over Rational Field]
                sage: ModulesWithBasis(QQ).CartesianProducts().super_categories()
                [Category of Cartesian products of modules with basis over Rational Field,
                 Category of vector spaces with basis over Rational Field,
                 Category of Cartesian products of vector spaces over Rational Field]
            """
            return [self.base_category()]

        class ParentMethods:

            def _an_element_(self):
                """
                EXAMPLES::

                    sage: A = AlgebrasWithBasis(QQ).example(); A
                    An example of an algebra with basis: the free algebra on the generators ('a', 'b', 'c') over Rational Field
                    sage: B = HopfAlgebrasWithBasis(QQ).example(); B
                    An example of Hopf algebra with basis: the group algebra of the Dihedral group of order 6 as a permutation group over Rational Field
                    sage: A.an_element()
                    B[word: ] + 2*B[word: a] + 3*B[word: b] + B[word: bab]
                    sage: B.an_element()
                    B[()] + 4*B[(1,2,3)] + 2*B[(1,3)]
                    sage: cartesian_product((A, B, A)).an_element()           # indirect doctest
                    2*B[(0, word: )] + 2*B[(0, word: a)] + 3*B[(0, word: b)]
                """
                from cartesian_product import cartesian_product
                return cartesian_product([module.an_element() for module in self.modules])

    class TensorProducts(TensorProductsCategory):
        """
        The category of modules with basis constructed by tensor product of
        modules with basis.
        """
        @cached_method
        def extra_super_categories(self):
            """
            EXAMPLES::

                sage: ModulesWithBasis(QQ).TensorProducts().extra_super_categories()
                [Category of vector spaces with basis over Rational Field]
                sage: ModulesWithBasis(QQ).TensorProducts().super_categories()
                [Category of tensor products of modules with basis over Rational Field,
                 Category of vector spaces with basis over Rational Field,
                 Category of tensor products of vector spaces over Rational Field]
            """
            return [self.base_category()]

        class ParentMethods:
            """
            Implements operations on tensor products of modules with basis.
            """
            pass

        class ElementMethods:
            """
            Implements operations on elements of tensor products of modules
            with basis.
            """

            def apply_multilinear_morphism(self, f, codomain = None):
                r"""
                Return the result of applying the morphism induced by ``f``
                to ``self``.

                INPUT:

                - ``f`` -- a multilinear morphism from the component
                  modules of the parent tensor product to any module

                - ``codomain`` -- the codomain of ``f`` (optional)

                By the universal property of the tensor product, ``f``
                induces a linear morphism from `self.parent()` to the
                target module. Returns the result of applying that
                morphism to ``self``.

                The codomain is used for optimizations purposes
                only. If it's not provided, it's recovered by calling
                ``f`` on the zero input.

                EXAMPLES:

                We start with simple (admittedly not so interesting)
                examples, with two modules `A` and `B`::

                    sage: A = CombinatorialFreeModule(ZZ, [1,2], prefix="A"); A.rename("A")
                    sage: B = CombinatorialFreeModule(ZZ, [3,4], prefix="B"); B.rename("B")

                and `f` the bilinear morphism `(a,b) \mapsto b \otimes a`
                from `A \times B` to `B \otimes A`::

                    sage: def f(a,b):
                    ....:     return tensor([b,a])

                Now, calling applying `f` on `a \otimes b` returns the same
                as `f(a,b)`::

                    sage: a = A.monomial(1) + 2 * A.monomial(2); a
                    A[1] + 2*A[2]
                    sage: b = B.monomial(3) - 2 * B.monomial(4); b
                    B[3] - 2*B[4]
                    sage: f(a,b)
                    B[3] # A[1] + 2*B[3] # A[2] - 2*B[4] # A[1] - 4*B[4] # A[2]
                    sage: tensor([a,b]).apply_multilinear_morphism(f)
                    B[3] # A[1] + 2*B[3] # A[2] - 2*B[4] # A[1] - 4*B[4] # A[2]

                `f` may be a bilinear morphism to any module over the
                base ring of `A` and `B`. Here the codomain is `\ZZ`::

                    sage: def f(a,b):
                    ....:     return sum(a.coefficients(), 0) * sum(b.coefficients(), 0)
                    sage: f(a,b)
                    -3
                    sage: tensor([a,b]).apply_multilinear_morphism(f)
                    -3

                Mind the `0` in the sums above; otherwise `f` would
                not return `0` in `\ZZ`::

                    sage: def f(a,b):
                    ....:     return sum(a.coefficients()) * sum(b.coefficients())
                    sage: type(f(A.zero(), B.zero()))
                    <type 'int'>

                Which would be wrong and break this method::

                    sage: tensor([a,b]).apply_multilinear_morphism(f)
                    Traceback (most recent call last):
                    ...
                    AttributeError: 'int' object has no attribute 'parent'

                Here we consider an example where the codomain is a
                module with basis with a different base ring::

                    sage: C = CombinatorialFreeModule(QQ, [(1,3),(2,4)], prefix="C"); C.rename("C")
                    sage: def f(a,b):
                    ....:     return C.sum_of_terms( [((1,3), QQ(a[1]*b[3])), ((2,4), QQ(a[2]*b[4]))] )
                    sage: f(a,b)
                    C[(1, 3)] - 4*C[(2, 4)]
                    sage: tensor([a,b]).apply_multilinear_morphism(f)
                    C[(1, 3)] - 4*C[(2, 4)]

                 We conclude with a real life application, where we
                 check that the antipode of the Hopf algebra of
                 Symmetric functions on the Schur basis satisfies its
                 defining formula::

                    sage: Sym = SymmetricFunctions(QQ)
                    sage: s = Sym.schur()
                    sage: def f(a,b): return a*b.antipode()
                    sage: x = 4*s.an_element(); x
                    8*s[] + 8*s[1] + 12*s[2]
                    sage: x.coproduct().apply_multilinear_morphism(f)
                    8*s[]
                    sage: x.coproduct().apply_multilinear_morphism(f) == x.counit()
                    True

                We recover the constant term of `x`, as desired.

                .. TODO::

                    Extract a method to linearize a multilinear
                    morphism, and delegate the work there.
                """
                K = self.parent().base_ring()
                modules = self.parent()._sets
                if codomain is None:
                    try:
                        codomain = f.codomain()
                    except AttributeError:
                        codomain = f(*[module.zero() for module in modules]).parent()
                if codomain in ModulesWithBasis(K):
                    return codomain.linear_combination((f(*[module.monomial(t) for (module,t) in zip(modules, m)]), c)
                                                       for m,c in self)
                else:
                    return sum((c * f(*[module.monomial(t) for (module,t) in zip(modules, m)])
                                for m,c in self),
                               codomain.zero())

    class DualObjects(DualObjectsCategory):

        @cached_method
        def extra_super_categories(self):
            """
            EXAMPLES::

                sage: ModulesWithBasis(ZZ).DualObjects().extra_super_categories()
                [Category of modules over Integer Ring]
                sage: ModulesWithBasis(QQ).DualObjects().super_categories()
                [Category of duals of vector spaces over Rational Field, Category of duals of modules with basis over Rational Field]
            """
            return [Modules(self.base_category().base_ring())]<|MERGE_RESOLUTION|>--- conflicted
+++ resolved
@@ -796,17 +796,10 @@
                 sage: S = SymmetricGroupAlgebra(QQ, 4)
                 sage: S.cardinality()
                 +Infinity
-<<<<<<< HEAD
-                sage: S = SymmetricGroupAlgebra(GF(2), 4) # not tested -- MRO bug :trac:`15475`
-                sage: S.cardinality() # not tested -- MRO bug :trac:`15475`
-                16777216
-                sage: S.cardinality().factor() # not tested -- MRO bug :trac:`15475`
-=======
                 sage: S = SymmetricGroupAlgebra(GF(2), 4) # not tested -- MRO bug trac #15475
                 sage: S.cardinality() # not tested -- MRO bug trac #15475
                 16777216
                 sage: S.cardinality().factor() # not tested -- MRO bug trac #15475
->>>>>>> 4d80eb34
                 2^24
 
                 sage: E.<x,y> = ExteriorAlgebra(QQ)
@@ -1105,11 +1098,7 @@
 
             TESTS:
 
-<<<<<<< HEAD
-            We check that we make a copy of the coefficient dictonary::
-=======
             We check that we make a copy of the coefficient dictionary::
->>>>>>> 4d80eb34
 
                 sage: F = CombinatorialFreeModule(ZZ, ['a','b','c'])
                 sage: B = F.basis()
