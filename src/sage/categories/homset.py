r"""
Homsets

The class :class:`Hom` is the base class used to represent sets of morphisms
between objects of a given category.
:class:`Hom` objects are usually "weakly" cached upon creation so that they
don't have to be generated over and over but can be garbage collected together
with the corresponding objects when these are are not stongly ref'ed anymore.

EXAMPLES:

In the following, the :class:`Hom` object is indeed cached::

    sage: K = GF(17)
    sage: H = Hom(ZZ, K)
    sage: H
    Set of Homomorphisms from Integer Ring to Finite Field of size 17
    sage: H is Hom(ZZ, K)
    True

Nonetheless, garbage collection occurs when the original references are
overwritten::

    sage: for p in prime_range(200):
    ...     K = GF(p)
    ...     H = Hom(ZZ, K)
    ...
    sage: import gc
    sage: _ = gc.collect()
    sage: from sage.rings.finite_rings.finite_field_prime_modn import FiniteField_prime_modn as FF
    sage: L = [x for x in gc.get_objects() if isinstance(x, FF)]
    sage: len(L)
    2
    sage: L
    [Finite Field of size 2, Finite Field of size 199]

AUTHORS:

- David Kohel and William Stein

- David Joyner (2005-12-17): added examples

- William Stein (2006-01-14): Changed from Homspace to Homset.

- Nicolas M. Thiery (2008-12-): Updated for the new category framework

- Simon King (2011-12): Use a weak cache for homsets

- Simon King (2013-02): added examples
"""

#*****************************************************************************
#  Copyright (C) 2005 David Kohel <kohel@maths.usyd.edu>, William Stein <wstein@gmail.com>
#
#  Distributed under the terms of the GNU General Public License (GPL)
#
#    This code is distributed in the hope that it will be useful,
#    but WITHOUT ANY WARRANTY; without even the implied warranty
#    of MERCHANTABILITY or FITNESS FOR A PARTICULAR PURPOSE.
#
#  See the GNU General Public License for more details; the full text
#  is available at:
#
#                  http://www.gnu.org/licenses/
#*****************************************************************************

from sage.categories.category import Category
import morphism
from sage.structure.parent import Parent, Set_generic
from sage.misc.fast_methods import WithEqualityById
from sage.structure.dynamic_class import dynamic_class
from sage.structure.unique_representation import UniqueRepresentation
from sage.misc.constant_function import ConstantFunction
from sage.misc.lazy_attribute import lazy_attribute
import types

###################################
# Use the weak "triple" dictionary
# introduced in trac ticket #715
# with weak values, as introduced in
# trac ticket #14159

from sage.structure.coerce_dict import TripleDict
_cache = TripleDict(53, weak_values=True)

def Hom(X, Y, category=None):
    """
    Create the space of homomorphisms from X to Y in the category ``category``.

    INPUT:


    - ``X`` -- an object of a category

    - ``Y`` -- an object of a category

    - ``category`` -- a category in which the morphisms must be.
      (default: the meet of the categories of ``X`` and ``Y``)
      Both ``X`` and ``Y`` must belong to that category.

    OUTPUT: a homset in category

    EXAMPLES::

        sage: V = VectorSpace(QQ,3)
        sage: Hom(V, V)
        Set of Morphisms (Linear Transformations) from
        Vector space of dimension 3 over Rational Field to
        Vector space of dimension 3 over Rational Field
        sage: G = AlternatingGroup(3)
        sage: Hom(G, G)
        Set of Morphisms from Alternating group of order 3!/2 as a permutation group to Alternating group of order 3!/2 as a permutation group in Category of finite permutation groups
        sage: Hom(ZZ, QQ, Sets())
        Set of Morphisms from Integer Ring to Rational Field in Category of sets

        sage: Hom(FreeModule(ZZ,1), FreeModule(QQ,1))
        Set of Morphisms from Ambient free module of rank 1 over the principal ideal domain Integer Ring to Vector space of dimension 1 over Rational Field in Category of commutative additive groups
        sage: Hom(FreeModule(QQ,1), FreeModule(ZZ,1))
        Set of Morphisms from Vector space of dimension 1 over Rational Field to Ambient free module of rank 1 over the principal ideal domain Integer Ring in Category of commutative additive groups

    Here, we test against a memory leak that has been fixed at :trac:`11521` by
    using a weak cache::

        sage: for p in prime_range(10^3):
        ...    K = GF(p)
        ...    a = K(0)
        sage: import gc
        sage: gc.collect()       # random
        624
        sage: from sage.rings.finite_rings.finite_field_prime_modn import FiniteField_prime_modn as FF
        sage: L = [x for x in gc.get_objects() if isinstance(x, FF)]
        sage: len(L), L[0], L[len(L)-1]
        (2, Finite Field of size 2, Finite Field of size 997)

    To illustrate the choice of the category, we consider the
    following parents as running examples::

        sage: X = ZZ; X
        Integer Ring
        sage: Y = SymmetricGroup(3); Y
        Symmetric group of order 3! as a permutation group

    By default, the smallest category containing both ``X`` and ``Y``,
    is used::

        sage: Hom(X, Y)
        Set of Morphisms from Integer Ring to Symmetric group of order 3! as a permutation group in Category of monoids

    Otherwise, if ``category`` is specified, then ``category`` is used,
    after checking that ``X`` and ``Y`` are indeed in ``category``::

        sage: Hom(X, Y, Magmas())
        Set of Morphisms from Integer Ring to Symmetric group of order 3! as a permutation group in Category of magmas

        sage: Hom(X, Y, Groups())
        Traceback (most recent call last):
        ...
        TypeError: Integer Ring is not in Category of groups

    A parent (or a parent class of a category) may specify how to
    construct certain homsets by implementing a method ``_Hom_(self,
    codomain, category)``. This method should either construct the
    requested homset or raise a ``TypeError``. This hook is currently
    mostly used to create homsets in some specific subclass of
    :class:`Homset` (e.g. :class:`sage.rings.homset.RingHomset`)::

        sage: Hom(QQ,QQ).__class__
        <class 'sage.rings.homset.RingHomset_generic_with_category'>

    Do not call this hook directly to create homsets, as it does not
    handle unique representation::

        sage: Hom(QQ,QQ) == QQ._Hom_(QQ, category=QQ.category())
        True
        sage: Hom(QQ,QQ) is QQ._Hom_(QQ, category=QQ.category())
        False

    TESTS:

    Homset are unique parents::

        sage: k = GF(5)
        sage: H1 = Hom(k,k)
        sage: H2 = Hom(k,k)
        sage: H1 is H2
        True

    Moreover, if no category is provided, then the result is identical
    with the result for the meet of the categories of the domain and
    the codomain::

        sage: Hom(QQ, ZZ) is Hom(QQ,ZZ, Category.meet([QQ.category(), ZZ.category()]))
        True

    Some doc tests in :mod:`sage.rings` (need to) break the unique
    parent assumption. But if domain or codomain are not unique
    parents, then the homset will not fit. That is to say, the hom set
    found in the cache will have a (co)domain that is equal to, but
    not identical with, the given (co)domain.

    By :trac:`9138`, we abandon the uniqueness of homsets, if the
    domain or codomain break uniqueness::

        sage: from sage.rings.polynomial.multi_polynomial_ring import MPolynomialRing_polydict_domain
        sage: P.<x,y,z>=MPolynomialRing_polydict_domain(QQ, 3, order='degrevlex')
        sage: Q.<x,y,z>=MPolynomialRing_polydict_domain(QQ, 3, order='degrevlex')
        sage: P == Q
        True
        sage: P is Q
        False

    Hence, ``P`` and ``Q`` are not unique parents. By consequence, the
    following homsets aren't either::

        sage: H1 = Hom(QQ,P)
        sage: H2 = Hom(QQ,Q)
        sage: H1 == H2
        True
        sage: H1 is H2
        False

    It is always the most recently constructed homset that remains in
    the cache::

        sage: H2 is Hom(QQ,Q)
        True

    Variation on the theme::

        sage: U1 = FreeModule(ZZ,2)
        sage: U2 = FreeModule(ZZ,2,inner_product_matrix=matrix([[1,0],[0,-1]]))
        sage: U1 == U2, U1 is U2
        (True, False)
        sage: V = ZZ^3
        sage: H1 = Hom(U1, V); H2 = Hom(U2, V)
        sage: H1 == H2, H1 is H2
        (True, False)
        sage: H1 = Hom(V, U1); H2 = Hom(V, U2)
        sage: H1 == H2, H1 is H2
        (True, False)

    Since :trac:`11900`, the meet of the categories of the given arguments is
    used to determine the default category of the homset. This can also be a
    join category, as in the following example::

        sage: PA = Parent(category=Algebras(QQ))
        sage: PJ = Parent(category=Category.join([Fields(), ModulesWithBasis(QQ)]))
        sage: Hom(PA,PJ)
        Set of Homomorphisms from <type 'sage.structure.parent.Parent'> to <type 'sage.structure.parent.Parent'>
        sage: Hom(PA,PJ).category()
        Join of Category of hom sets in Category of modules over Rational Field and Category of hom sets in Category of rings
        sage: Hom(PA,PJ, Rngs())
        Set of Morphisms from <type 'sage.structure.parent.Parent'> to <type 'sage.structure.parent.Parent'> in Category of rngs

    .. TODO::

        - Design decision: how much of the homset comes from the
          category of ``X`` and ``Y``, and how much from the specific
          ``X`` and ``Y``.  In particular, do we need several parent
          classes depending on ``X`` and ``Y``, or does the difference
          only lie in the elements (i.e.  the morphism), and of course
          how the parent calls their constructors.
        - Specify the protocol for the ``_Hom_`` hook in case of ambiguity
          (e.g. if both a parent and some category thereof provide one).

    TESTS::

        sage: R = sage.structure.parent.Set_PythonType(int)
        sage: S = sage.structure.parent.Set_PythonType(float)
        sage: Hom(R, S)
        Set of Morphisms from Set of Python objects of type 'int' to Set of Python objects of type 'float' in Category of sets
    """
    # This should use cache_function instead
    # However some special handling is currently needed for
    # domains/docomains that break the unique parent condition. Also,
    # at some point, it somehow broke the coercion (see e.g. sage -t
    # sage.rings.real_mpfr). To be investigated.
    global _cache
    key = (X,Y,category)
    try:
        H = _cache[key]
    except KeyError:
        H = None
    if H is not None:
        # Return H unless the domain or codomain breaks the unique parent condition
        if H.domain() is X and H.codomain() is Y:
            return H

    # Determines the category
    if category is None:
        category = X.category()._meet_(Y.category())
        # Recurse to make sure that Hom(X, Y) and Hom(X, Y, category) are identical
        H = Hom(X, Y, category)
    else:
        if not isinstance(category, Category):
            raise TypeError, "Argument category (= %s) must be a category."%category
        # See trac #14793: It can happen, that Hom(X,X) is called during
        # unpickling of an instance X of a Python class at a time when
        # X.__dict__ is empty.  In some of these cases, X.category() would
        # raise a error or would return a too large category (Sets(), for
        # example) and (worse!) would assign this larger category to the
        # X._category cdef attribute, so that it would subsequently seem that
        # X's category was properly initialised.

        # However, if the above scenario happens, then *before* calling
        # X.category(), X._is_category_initialised() will correctly say that
        # it is not initialised. Moreover, since X.__class__ is a Python
        # class, we will find that `isinstance(X, category.parent_class)`. If
        # this is the case, then we trust that we indeed are in the process of
        # unpickling X.  Hence, we will trust that `category` has the correct
        # value, and we will thus skip the test whether `X in category`.
        try:
            unpickle_X = (not X._is_category_initialized()) and isinstance(X,category.parent_class)
        except AttributeError: # this happens for simplicial complexes
            unpickle_X = False
        try:
            unpickle_Y = (not Y._is_category_initialized()) and isinstance(Y,category.parent_class)
        except AttributeError:
            unpickle_Y = False
        if unpickle_X:
            cat_X = category
        else:
            try:
                cat_X = X.category()
            except BaseException:
                raise TypeError, "%s is not in %s"%(X, category)
        if unpickle_Y:
            cat_Y = category
        else:
            try:
                cat_Y = Y.category()
            except BaseException:
                raise TypeError, "%s is not in %s"%(Y, category)

        if not cat_X.is_subcategory(category):
            raise TypeError, "%s is not in %s"%(X, category)
        if not cat_Y.is_subcategory(category):
            raise TypeError, "%s is not in %s"%(Y, category)

        # Construct H
        try: # _Hom_ hook from the parent
            H = X._Hom_(Y, category)
        except (AttributeError, TypeError):
            try:
                # Workaround in case the above fails, but the category
                # also provides a _Hom_ hook.
                # FIXME:
                # - If X._Hom_ actually comes from category and fails, it
                #   will be called twice.
                # - This is bound to fail if X is an extension type and
                #   does not actually inherit from category.parent_class
                H = category.parent_class._Hom_(X, Y, category = category)
            except (AttributeError, TypeError):
                # By default, construct a plain homset.
                H = Homset(X, Y, category = category)
    _cache[key] = H
    if isinstance(X, UniqueRepresentation) and isinstance(Y, UniqueRepresentation):
        if not isinstance(H, WithEqualityById):
            try:
                H.__class__ = dynamic_class(H.__class__.__name__+"_with_equality_by_id", (WithEqualityById, H.__class__), doccls=H.__class__)
            except BaseException:
                pass
    return H

def hom(X, Y, f):
    """
    Return ``Hom(X,Y)(f)``, where ``f`` is data that defines an element of
    ``Hom(X,Y)``.

    EXAMPLES::

        sage: R, x = PolynomialRing(QQ,'x').objgen()
        sage: phi = hom(R, QQ, [2])
        sage: phi(x^2 + 3)
        7
    """
    return Hom(X,Y)(f)

def End(X, category=None):
    r"""
    Create the set of endomorphisms of ``X`` in the category category.

    INPUT:

    -  ``X`` -- anything

    -  ``category`` -- (optional) category in which to coerce ``X``

    OUTPUT:

    A set of endomorphisms in category

    EXAMPLES::

        sage: V = VectorSpace(QQ, 3)
        sage: End(V)
        Set of Morphisms (Linear Transformations) from
        Vector space of dimension 3 over Rational Field to
        Vector space of dimension 3 over Rational Field

    ::

        sage: G = AlternatingGroup(3)
        sage: S = End(G); S
        Set of Morphisms from Alternating group of order 3!/2 as a permutation group to Alternating group of order 3!/2 as a permutation group in Category of finite permutation groups
        sage: from sage.categories.homset import is_Endset
        sage: is_Endset(S)
        True
        sage: S.domain()
        Alternating group of order 3!/2 as a permutation group

    To avoid creating superfluous categories, homsets are in the
    homset category of the lowest category which currently says
    something specific about its homsets. For example, ``S`` is not
    in the category of hom sets of the category of groups::

        sage: S.category()
        Category of hom sets in Category of sets
        sage: End(QQ).category()
        Category of hom sets in Category of rings
    """
    return Hom(X,X, category)

def end(X, f):
    """
    Return ``End(X)(f)``, where ``f`` is data that defines an element of
    ``End(X)``.

    EXAMPLES::

        sage: R, x = PolynomialRing(QQ,'x').objgen()
        sage: phi = end(R, [x + 1])
        sage: phi
        Ring endomorphism of Univariate Polynomial Ring in x over Rational Field
          Defn: x |--> x + 1
        sage: phi(x^2 + 5)
        x^2 + 2*x + 6
    """
    return End(X)(f)

class Homset(Set_generic):
    """
    The class for collections of morphisms in a category.

    EXAMPLES::

        sage: H = Hom(QQ^2, QQ^3)
        sage: loads(H.dumps()) is H
        True

    Homsets of non-unique parents are non-unique as well::

        sage: H = End(AffineSpace(2, names='x,y'))
        sage: loads(dumps(AffineSpace(2, names='x,y'))) is AffineSpace(2, names='x,y')
        False
        sage: loads(dumps(AffineSpace(2, names='x,y'))) == AffineSpace(2, names='x,y')
        True
        sage: loads(dumps(H)) is H
        False
        sage: loads(dumps(H)) == H
        True

    """
    def __init__(self, X, Y, category=None, base = None, check=True):
        r"""
        TESTS::

            sage: X = ZZ['x']; X.rename("X")
            sage: Y = ZZ['y']; Y.rename("Y")
            sage: class MyHomset(Homset):
            ...       def my_function(self, x):
            ...           return Y(x[0])
            ...       def _an_element_(self):
            ...           return sage.categories.morphism.SetMorphism(self, self.my_function)
            ...
            sage: import __main__; __main__.MyHomset = MyHomset # fakes MyHomset being defined in a Python module
            sage: H = MyHomset(X, Y, category=Monoids(), base = ZZ)
            sage: H
            Set of Morphisms from X to Y in Category of monoids
            sage: TestSuite(H).run()

            sage: H = MyHomset(X, Y, category=1, base = ZZ)
            Traceback (most recent call last):
            ...
            TypeError: category (=1) must be a category

            sage: H
            Set of Morphisms from X to Y in Category of monoids
            sage: TestSuite(H).run()
            sage: H = MyHomset(X, Y, category=1, base = ZZ, check = False)
            Traceback (most recent call last):
            ...
            AttributeError: 'sage.rings.integer.Integer' object has no attribute 'hom_category'
            sage: P.<t> = ZZ[]
            sage: f = P.hom([1/2*t])
            sage: f.parent().domain()
            Univariate Polynomial Ring in t over Integer Ring
            sage: f.domain() is f.parent().domain()
            True
        """
        self._domain = X
        self._codomain = Y
        if category is None:
            category = X.category()
        self.__category = category
        if check:
            if not isinstance(category, Category):
                raise TypeError, "category (=%s) must be a category"%category
            #if not X in category:
            #    raise TypeError, "X (=%s) must be in category (=%s)"%(X, category)
            #if not Y in category:
            #    raise TypeError, "Y (=%s) must be in category (=%s)"%(Y, category)

        Parent.__init__(self, base = base, category = category.hom_category())

    def __reduce__(self):
        """
        Pickling, using the cache of the :func:`~sage.categories.homset.Hom` function.

        TESTS::

            sage: H = Hom(QQ^2, QQ^3)
            sage: loads(H.dumps()) is H
            True

        Homsets of non-unique parents are non-unique as well::

            sage: G = PermutationGroup([[(1,2,3),(4,5)],[(3,4)]])
            sage: G is loads(dumps(G))
            False
            sage: H = Hom(G,G)
            sage: H is loads(dumps(H))
            False
            sage: H == loads(dumps(H))
            True

        """
        return Hom, (self._domain, self._codomain, self.__category)

    def _repr_(self):
        """
        TESTS::

            sage: Hom(ZZ^2, QQ, category=Sets())._repr_()
            'Set of Morphisms from Ambient free module of rank 2 over the principal ideal domain Integer Ring to Rational Field in Category of sets'
        """
        return "Set of Morphisms from {} to {} in {}".format(self._domain,
            self._codomain, self.__category)

    def __hash__(self):
        """
        TESTS::

            sage: hash(Hom(ZZ, QQ))
            1586601211              # 32-bit
            8060925370113826043     # 64-bit
            sage: hash(Hom(QQ, ZZ))
            1346950701              # 32-bit
            -6958821237014866387    # 64-bit

            sage: E = EllipticCurve('37a')
            sage: H = E(0).parent(); H
            Abelian group of points on Elliptic Curve defined by y^2 + y = x^3 - x over Rational Field
            sage: hash(H)
            -1145411691             # 32-bit
            -8446824869798451307    # 64-bit
        """
        return hash((self._domain, self._codomain, self.base()))

    def __nonzero__(self):
        """
        TESTS::

            sage: bool(Hom(ZZ, QQ))
            True
        """
        return True

    def _generic_convert_map(self, S):
        """
        Return a generic map from a given homset to ``self``.

        INPUT:

        - ``S`` -- a homset

        OUTPUT:

        A map (by default: a Call morphism) from ``S`` to ``self``.

        EXAMPLES::

        By :trac:`14711`, conversion and coerce maps should be copied
        before using them outside of the coercion system::

            sage: H = Hom(ZZ,QQ['t'], CommutativeAdditiveGroups())
            sage: P.<t> = ZZ[]
            sage: f = P.hom([2*t])
            sage: phi = H._generic_convert_map(f.parent()); phi
            Call morphism:
              From: Set of Homomorphisms from Univariate Polynomial Ring in t over Integer Ring to Univariate Polynomial Ring in t over Integer Ring
              To:   Set of Morphisms from Integer Ring to Univariate Polynomial Ring in t over Rational Field in Category of commutative additive groups
           sage: H._generic_convert_map(f.parent())(f)
           Composite map:
             From: Integer Ring
             To:   Univariate Polynomial Ring in t over Rational Field
             Defn:   Composite map:
                     From: Integer Ring
                     To:   Univariate Polynomial Ring in t over Integer Ring
                     Defn:   Polynomial base injection morphism:
                             From: Integer Ring
                             To:   Univariate Polynomial Ring in t over Integer Ring
           <BLANKLINE>
                                   WARNING: This morphism has apparently been used internally
                                   in the coercion system. It may become defunct in the next
                                   garbage collection. Please use a copy.
                           then
                             Ring endomorphism of Univariate Polynomial Ring in t over Integer Ring
                             Defn: t |--> 2*t
                   then
                     Conversion map:
                     From: Univariate Polynomial Ring in t over Integer Ring
                     To:   Univariate Polynomial Ring in t over Rational Field
           <BLANKLINE>
                           WARNING: This map has apparently been used internally
                           in the coercion system. It may become defunct in the next
                           garbage collection. Please use a copy.
            sage: copy(H._generic_convert_map(f.parent())(f))
            Composite map:
              From: Integer Ring
              To:   Univariate Polynomial Ring in t over Rational Field
              Defn:   Composite map:
                      From: Integer Ring
                      To:   Univariate Polynomial Ring in t over Integer Ring
                      Defn:   Polynomial base injection morphism:
                              From: Integer Ring
                              To:   Univariate Polynomial Ring in t over Integer Ring
                            then
                              Ring endomorphism of Univariate Polynomial Ring in t over Integer Ring
                              Defn: t |--> 2*t
                    then
                      Ring morphism:
                      From: Univariate Polynomial Ring in t over Integer Ring
                      To:   Univariate Polynomial Ring in t over Rational Field
<<<<<<< HEAD
                      Defn: Induced from base ring by
                            Natural morphism:
                              From: Integer Ring
                              To:   Rational Field
=======
>>>>>>> ea58b22f
        """
        if self._element_constructor is None:
            from sage.categories.morphism import CallMorphism
            from sage.categories.homset import Hom
            return CallMorphism(Hom(S, self))
        else:
            return Parent._generic_convert_map(self, S)

    def homset_category(self):
        """
        Return the category that this is a Hom in, i.e., this is typically
        the category of the domain or codomain object.

        EXAMPLES::

            sage: H = Hom(AlternatingGroup(4), AlternatingGroup(7))
            sage: H.homset_category()
            Category of finite permutation groups
        """
        return self.__category

    def __call__(self, x=None, y=None, check=True, **options):
        r"""
        Construct a morphism in this homset from ``x`` if possible.

        EXAMPLES::

            sage: H = Hom(SymmetricGroup(4), SymmetricGroup(7))
            sage: phi = Hom(SymmetricGroup(5), SymmetricGroup(6)).natural_map()
            sage: phi
            Coercion morphism:
              From: Symmetric group of order 5! as a permutation group
              To:   Symmetric group of order 6! as a permutation group

        When converting `\phi` into `H`, some coerce maps are applied. Note
        that (in contrast to what is stated in the following string
        representation) it is safe to use the resulting map, since a composite
        map prevents the codomains of all constituent maps from garbage
        collection, if there is a strong reference to its domain (which is the
        case here)::

            sage: H(phi)
            Composite map:
              From: Symmetric group of order 4! as a permutation group
              To:   Symmetric group of order 7! as a permutation group
              Defn:   Composite map:
                      From: Symmetric group of order 4! as a permutation group
                      To:   Symmetric group of order 6! as a permutation group
                      Defn:   Call morphism:
                              From: Symmetric group of order 4! as a permutation group
                              To:   Symmetric group of order 5! as a permutation group
            <BLANKLINE>
                                    WARNING: This morphism has apparently been used internally
                                    in the coercion system. It may become defunct in the next
                                    garbage collection. Please use a copy.
                            then
                              Coercion morphism:
                              From: Symmetric group of order 5! as a permutation group
                              To:   Symmetric group of order 6! as a permutation group
                    then
                      Call morphism:
                      From: Symmetric group of order 6! as a permutation group
                      To:   Symmetric group of order 7! as a permutation group
            <BLANKLINE>
                            WARNING: This morphism has apparently been used internally
                            in the coercion system. It may become defunct in the next
                            garbage collection. Please use a copy.

      Also note that making a copy of the resulting map will automatically
      make strengthened copies of the composed maps::

            sage: copy(H(phi))
            Composite map:
              From: Symmetric group of order 4! as a permutation group
              To:   Symmetric group of order 7! as a permutation group
              Defn:   Composite map:
                      From: Symmetric group of order 4! as a permutation group
                      To:   Symmetric group of order 6! as a permutation group
                      Defn:   Call morphism:
                              From: Symmetric group of order 4! as a permutation group
                              To:   Symmetric group of order 5! as a permutation group
                            then
                              Coercion morphism:
                              From: Symmetric group of order 5! as a permutation group
                              To:   Symmetric group of order 6! as a permutation group
                    then
                      Call morphism:
                      From: Symmetric group of order 6! as a permutation group
                      To:   Symmetric group of order 7! as a permutation group

            sage: H = Hom(ZZ, ZZ, Sets())
            sage: f = H( lambda x: x + 1 )
            sage: f.parent()
            Set of Morphisms from Integer Ring to Integer Ring in Category of sets
            sage: f.domain()
            Integer Ring
            sage: f.codomain()
            Integer Ring
            sage: f(1), f(2), f(3)
            (2, 3, 4)
            sage: f = Hom(Set([1,2,3]), Set([1,2,3]))( lambda x: 4-x )
            sage: f.parent()
            Set of Morphisms from {1, 2, 3} to {1, 2, 3} in Category of sets
            sage: f(1), f(2), f(3) # todo: not implemented

            sage: H = Hom(ZZ, QQ, Sets())
            sage: f = H( ConstantFunction(2/3) )
            sage: f.parent()
            Set of Morphisms from Integer Ring to Rational Field in Category of sets
            sage: f(1), f(2), f(3)
            (2/3, 2/3, 2/3)

        AUTHORS:

        - Robert Bradshaw, with changes by Nicolas M. Thiery
        """
        if options:
            # TODO: this is specific for ModulesWithBasis; generalize
            # this to allow homsets and categories to provide more
            # morphism constructors (on_algebra_generators, ...)
            if 'on_basis' or 'diagonal' in options:
                return self.__call_on_basis__(category = self.homset_category(),
                                              **options)
            else:
                raise NotImplementedError

        assert x is not None
        if isinstance(x, morphism.Morphism):
            if x.parent() is self:
                return x
            elif x.parent() == self:
                x._set_parent(self) # needed due to non-uniqueness of homsets
                return x
            else:
                if x.domain() != self.domain():
                    mor = x.domain()._internal_coerce_map_from(self.domain())
                    if mor is None:
                        raise TypeError, "Incompatible domains: x (=%s) cannot be an element of %s"%(x,self)
                    x = x * mor
                if x.codomain() != self.codomain():
                    mor = self.codomain()._internal_coerce_map_from(x.codomain())
                    if mor is None:
                        raise TypeError, "Incompatible codomains: x (=%s) cannot be an element of %s"%(x,self)
                    x = mor * x
                return x

        if isinstance(x, (types.FunctionType, types.MethodType, ConstantFunction)):
            return self.element_class_set_morphism(self, x)

        raise TypeError, "Unable to coerce x (=%s) to a morphism in %s"%(x,self)

    @lazy_attribute
    def element_class_set_morphism(self):
        """
        A base class for elements of this homset which are
        also ``SetMorphism``, i.e. implemented by mean of a
        Python function.

        This is currently plain ``SetMorphism``, without inheritance
        from categories.

        .. TODO::

            Refactor during the upcoming homset cleanup.

        EXAMPLES::

            sage: H = Hom(ZZ, ZZ)
            sage: H.element_class_set_morphism
            <type 'sage.categories.morphism.SetMorphism'>
        """
        return self.__make_element_class__(morphism.SetMorphism)

    def __cmp__(self, other):
        """
        For two homsets, it is tested whether the domain, the codomain and
        the category coincide.

        TESTS::

            sage: H1 = Hom(ZZ,QQ, CommutativeAdditiveGroups())
            sage: H2 = Hom(ZZ,QQ)
            sage: H3 = Hom(ZZ['t'],QQ, CommutativeAdditiveGroups())
            sage: H4 = Hom(ZZ,QQ['t'], CommutativeAdditiveGroups())
            sage: H1 == H2
            False
            sage: H1 == loads(dumps(H1))
            True
            sage: H1 != H3 != H4 != H1
            True
        """
        if not isinstance(other, Homset):
            return cmp(type(self), type(other))
        if self._domain == other._domain:
            if self._codomain == other._codomain:
                if self.__category == other.__category:
                    return 0
                else: return cmp(self.__category, other.__category)
            else: return cmp(self._codomain, other._codomain)
        else: return cmp(self._domain, other._domain)

    def __contains__(self, x):
        """
        Test whether the parent of the argument is ``self``.

        TESTS::

            sage: P.<t> = ZZ[]
            sage: f = P.hom([1/2*t])
            sage: f in Hom(ZZ['t'],QQ['t'])  # indirect doctest
            True
            sage: f in Hom(ZZ['t'],QQ['t'], CommutativeAdditiveGroups())  # indirect doctest
            False
        """
        try:
            return x.parent() == self
        except AttributeError:
            pass
        return False

    def natural_map(self):
        """
        Return the "natural map" of this homset.

        .. NOTE::

            By default, a formal coercion morphism is returned.

        EXAMPLES::

            sage: H = Hom(ZZ['t'],QQ['t'], CommutativeAdditiveGroups())
            sage: H.natural_map()
            Coercion morphism:
              From: Univariate Polynomial Ring in t over Integer Ring
              To:   Univariate Polynomial Ring in t over Rational Field
            sage: H = Hom(QQ['t'],GF(3)['t'])
            sage: H.natural_map()
            Traceback (most recent call last):
            ...
            TypeError: Natural coercion morphism from Univariate Polynomial Ring in t over Rational Field to Univariate Polynomial Ring in t over Finite Field of size 3 not defined.
        """
        return morphism.FormalCoercionMorphism(self)   # good default in many cases

    def identity(self):
        """
        The identity map of this homset.

        .. NOTE::

            Of course, this only exists for sets of endomorphisms.

        EXAMPLES::

            sage: H = Hom(QQ,QQ)
            sage: H.identity()
            Identity endomorphism of Rational Field
            sage: H = Hom(ZZ,QQ)
            sage: H.identity()
            Traceback (most recent call last):
            ...
            TypeError: Identity map only defined for endomorphisms. Try natural_map() instead.
            sage: H.natural_map()
            Ring Coercion morphism:
              From: Integer Ring
              To:   Rational Field
        """
        if self.is_endomorphism_set():
            return morphism.IdentityMorphism(self)
        else:
            raise TypeError, "Identity map only defined for endomorphisms. Try natural_map() instead."

    def domain(self):
        """
        Return the domain of this homset.

        EXAMPLES::

            sage: P.<t> = ZZ[]
            sage: f = P.hom([1/2*t])
            sage: f.parent().domain()
            Univariate Polynomial Ring in t over Integer Ring
            sage: f.domain() is f.parent().domain()
            True
        """
        return self._domain

    def codomain(self):
        """
        Return the codomain of this homset.

        EXAMPLES::

            sage: P.<t> = ZZ[]
            sage: f = P.hom([1/2*t])
            sage: f.parent().codomain()
            Univariate Polynomial Ring in t over Rational Field
            sage: f.codomain() is f.parent().codomain()
            True
        """
        return self._codomain

    def is_endomorphism_set(self):
        """
        Return ``True`` if the domain and codomain of ``self`` are the same
        object.

        EXAMPLES::

            sage: P.<t> = ZZ[]
            sage: f = P.hom([1/2*t])
            sage: f.parent().is_endomorphism_set()
            False
            sage: g = P.hom([2*t])
            sage: g.parent().is_endomorphism_set()
            True
        """
        sD = self.domain()
        sC = self.codomain()
        if sC is None or sD is None:
            raise RuntimeError, "Domain or codomain of this homset have been deallocated"
        return sD is sC

    def reversed(self):
        """
        Return the corresponding homset, but with the domain and codomain
        reversed.

        EXAMPLES::

            sage: H = Hom(ZZ^2, ZZ^3); H
            Set of Morphisms from Ambient free module of rank 2 over the principal ideal domain Integer Ring to Ambient free module of rank 3 over the principal ideal domain Integer Ring in Category of modules with basis over Integer Ring
            sage: type(H)
            <class 'sage.modules.free_module_homspace.FreeModuleHomspace_with_category'>
            sage: H.reversed()
            Set of Morphisms from Ambient free module of rank 3 over the principal ideal domain Integer Ring to Ambient free module of rank 2 over the principal ideal domain Integer Ring in Category of modules with basis over Integer Ring
            sage: type(H.reversed())
            <class 'sage.modules.free_module_homspace.FreeModuleHomspace_with_category'>
        """
        return Hom(self.codomain(), self.domain(), category = self.homset_category())

    ############### For compatibility with old coercion model #######################

    def get_action_c(self, R, op, self_on_left):
        """
        .. WARNING::

            For compatibility with old coercion model. DO NOT USE!

        TESTS::

            sage: H = Hom(ZZ^2, ZZ^3)
            sage: H.get_action_c(ZZ, operator.add, ZZ)
        """
        return None

    def coerce_map_from_c(self, R):
        """
        .. WARNING::

            For compatibility with old coercion model. DO NOT USE!

        TESTS::

            sage: H = Hom(ZZ^2, ZZ^3)
            sage: H.coerce_map_from_c(ZZ)
        """
        return None

# Really needed???
class HomsetWithBase(Homset):
    def __init__(self, X, Y, category=None, check=True, base=None):
        r"""
        TESTS::

            sage: X = ZZ['x']; X.rename("X")
            sage: Y = ZZ['y']; Y.rename("Y")
            sage: class MyHomset(HomsetWithBase):
            ...       def my_function(self, x):
            ...           return Y(x[0])
            ...       def _an_element_(self):
            ...           return sage.categories.morphism.SetMorphism(self, self.my_function)
            ...
            sage: import __main__; __main__.MyHomset = MyHomset # fakes MyHomset being defined in a Python module
            sage: H = MyHomset(X, Y, category=Monoids())
            sage: H
            Set of Morphisms from X to Y in Category of monoids
            sage: H.base()
            Integer Ring
            sage: TestSuite(H).run()
        """
        if base is None:
            base = X.base_ring()
        Homset.__init__(self, X, Y, check=check, category=category, base = base)

def is_Homset(x):
    """
    Return ``True`` if ``x`` is a set of homomorphisms in a category.

    EXAMPLES::

        sage: from sage.categories.homset import is_Homset
        sage: P.<t> = ZZ[]
        sage: f = P.hom([1/2*t])
        sage: is_Homset(f)
        False
        sage: is_Homset(f.category())
        False
        sage: is_Homset(f.parent())
        True
    """
    return isinstance(x, Homset)

def is_Endset(x):
    """
    Return ``True`` if ``x`` is a set of endomorphisms in a category.

    EXAMPLES::

        sage: from sage.categories.homset import is_Endset
        sage: P.<t> = ZZ[]
        sage: f = P.hom([1/2*t])
        sage: is_Endset(f.parent())
        False
        sage: g = P.hom([2*t])
        sage: is_Endset(g.parent())
        True
    """
    return isinstance(x, Homset) and x.is_endomorphism_set()
<|MERGE_RESOLUTION|>--- conflicted
+++ resolved
@@ -588,7 +588,7 @@
 
         A map (by default: a Call morphism) from ``S`` to ``self``.
 
-        EXAMPLES::
+        EXAMPLES:
 
         By :trac:`14711`, conversion and coerce maps should be copied
         before using them outside of the coercion system::
@@ -642,13 +642,10 @@
                       Ring morphism:
                       From: Univariate Polynomial Ring in t over Integer Ring
                       To:   Univariate Polynomial Ring in t over Rational Field
-<<<<<<< HEAD
                       Defn: Induced from base ring by
                             Natural morphism:
                               From: Integer Ring
                               To:   Rational Field
-=======
->>>>>>> ea58b22f
         """
         if self._element_constructor is None:
             from sage.categories.morphism import CallMorphism
@@ -749,7 +746,9 @@
             Integer Ring
             sage: f(1), f(2), f(3)
             (2, 3, 4)
-            sage: f = Hom(Set([1,2,3]), Set([1,2,3]))( lambda x: 4-x )
+
+            sage: H = Hom(Set([1,2,3]), Set([1,2,3]))
+            sage: f = H( lambda x: 4-x )
             sage: f.parent()
             Set of Morphisms from {1, 2, 3} to {1, 2, 3} in Category of sets
             sage: f(1), f(2), f(3) # todo: not implemented
@@ -968,7 +967,7 @@
         sD = self.domain()
         sC = self.codomain()
         if sC is None or sD is None:
-            raise RuntimeError, "Domain or codomain of this homset have been deallocated"
+            raise RuntimeError("Domain or codomain of this homset have been deallocated")
         return sD is sC
 
     def reversed(self):
