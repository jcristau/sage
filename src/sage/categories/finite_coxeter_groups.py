r"""
Finite Coxeter Groups
"""
#*****************************************************************************
#  Copyright (C) 2009    Nicolas M. Thiery <nthiery at users.sf.net>
#  Copyright (C) 2009    Nicolas Borie <nicolas dot borie at math.u-psud.fr>
#
#  Distributed under the terms of the GNU General Public License (GPL)
#                  http://www.gnu.org/licenses/
#******************************************************************************

from sage.misc.cachefunc import cached_method, cached_in_parent_method
from sage.misc.lazy_attribute import lazy_attribute
from sage.categories.category_with_axiom import CategoryWithAxiom
from sage.categories.coxeter_groups import CoxeterGroups

class FiniteCoxeterGroups(CategoryWithAxiom):
    r"""
    The category of finite Coxeter groups.

    EXAMPLES::

        sage: FiniteCoxeterGroups()
        Category of finite coxeter groups
        sage: FiniteCoxeterGroups().super_categories()
        [Category of coxeter groups,
         Category of finite groups,
<<<<<<< HEAD
         Category of finite enumerated sets]
=======
         Category of finite finitely generated semigroups]
>>>>>>> ef01ef02

        sage: G = FiniteCoxeterGroups().example()
        sage: G.cayley_graph(side = "right").plot()
        Graphics object consisting of 40 graphics primitives

    Here are some further examples::

        sage: FiniteWeylGroups().example()
        The symmetric group on {0, ..., 3}

        sage: WeylGroup(["B", 3])
        Weyl Group of type ['B', 3] (as a matrix group acting on the ambient space)

    Those other examples will eventually be also in this category::

        sage: SymmetricGroup(4)
        Symmetric group of order 4! as a permutation group
        sage: DihedralGroup(5)
        Dihedral group of order 10 as a permutation group
    """

    class ParentMethods:

        """
        Ambiguity resolution: the implementation of ``some_elements``
        is preferable to that of :class:`FiniteGroups`. The same holds
        for ``__iter__``, although a breath first search would be more
        natural; at least this maintains backward compatibility after
        :trac:`13589`.

        TESTS::

            sage: W = FiniteCoxeterGroups().example(3)

            sage: W.some_elements.__module__
            'sage.categories.coxeter_groups'
            sage: W.__iter__.__module__
            'sage.categories.coxeter_groups'

            sage: W.some_elements()
            [(1,), (2,), (), (1, 2)]
            sage: list(W)
            [(), (1,), (1, 2), (1, 2, 1), (2,), (2, 1)]
        """
        some_elements = CoxeterGroups.ParentMethods.__dict__["some_elements"]
        __iter__      = CoxeterGroups.ParentMethods.__dict__["__iter__"]

        @lazy_attribute
        def w0(self):
            r"""
            Return the longest element of ``self``.

            This attribute is deprecated.

            EXAMPLES::

                sage: D8 = FiniteCoxeterGroups().example(8)
                sage: D8.w0
                (1, 2, 1, 2, 1, 2, 1, 2)
                sage: D3 = FiniteCoxeterGroups().example(3)
                sage: D3.w0
                (1, 2, 1)
            """
            return self.long_element()

        def long_element(self, index_set = None):
            r"""

            INPUT:

            - ``index_set`` - a subset (as a list or iterable) of the
              nodes of the Dynkin diagram; (default: all of them)

            Returns the longest element of ``self``, or of the
            parabolic subgroup corresponding to the given ``index_set``.

            Should this method be called maximal_element? longest_element?

            EXAMPLES::

                sage: D10 = FiniteCoxeterGroups().example(10)
                sage: D10.long_element()
                (1, 2, 1, 2, 1, 2, 1, 2, 1, 2)
                sage: D10.long_element([1])
                (1,)
                sage: D10.long_element([2])
                (2,)
                sage: D10.long_element([])
                ()

                sage: D7 = FiniteCoxeterGroups().example(7)
                sage: D7.long_element()
                (1, 2, 1, 2, 1, 2, 1)

            """
            if index_set is None:
                index_set = self.index_set()
            w = self.one()
            while True:
                i = w.first_descent(index_set = index_set, positive = True)
                if i is None:
                    return w
                else:
                    w = w.apply_simple_reflection(i)

        @cached_method
        def bruhat_poset(self, facade = False):
            """
            Returns the Bruhat poset of ``self``.

            EXAMPLES::

                sage: W = WeylGroup(["A", 2])
                sage: P = W.bruhat_poset()
                sage: P
                Finite poset containing 6 elements
                sage: P.show()

            Here are some typical operations on this poset::

                sage: W = WeylGroup(["A", 3])
                sage: P = W.bruhat_poset()
                sage: u = W.from_reduced_word([3,1])
                sage: v = W.from_reduced_word([3,2,1,2,3])
                sage: P(u) <= P(v)
                True
                sage: len(P.interval(P(u), P(v)))
                10
                sage: P.is_join_semilattice()
                False

            By default, the elements of `P` are aware that they belong
            to `P`::

                sage: P.an_element().parent()
                Finite poset containing 24 elements

            If instead one wants the elements to be plain elements of
            the Coxeter group, one can use the ``facade`` option::

                sage: P = W.bruhat_poset(facade = True)
                sage: P.an_element().parent()
                Weyl Group of type ['A', 3] (as a matrix group acting on the ambient space)

            .. see also:: :func:`Poset` for more on posets and facade posets.

            TESTS::

                sage: [len(WeylGroup(["A", n]).bruhat_poset().cover_relations()) for n in [1,2,3]]
                [1, 8, 58]

            .. todo::

                - Use the symmetric group in the examples (for nicer
                  output), and print the edges for a stronger test.
                - The constructed poset should be lazy, in order to
                  handle large / infinite Coxeter groups.
            """
            from sage.combinat.posets.posets import Poset
            covers = tuple([u, v] for v in self for u in v.bruhat_lower_covers() )
            return Poset((self, covers), cover_relations = True, facade=facade)

        @cached_method
        def weak_poset(self, side = "right", facade = False):
            """
            INPUT:

            - ``side`` -- "left", "right", or "twosided" (default: "right")
            - ``facade`` -- a boolean (default: ``False``)

            Returns the left (resp. right) poset for weak order.  In
            this poset, `u` is smaller than `v` if some reduced word
            of `u` is a right (resp. left) factor of some reduced word
            of `v`.

            EXAMPLES::

                sage: W = WeylGroup(["A", 2])
                sage: P = W.weak_poset()
                sage: P
                Finite lattice containing 6 elements
                sage: P.show()

            This poset is in fact a lattice::

                sage: W = WeylGroup(["B", 3])
                sage: P = W.weak_poset(side = "left")
                sage: P.is_lattice()
                True

            so this method has an alias :meth:`weak_lattice`::

                sage: W.weak_lattice(side = "left") is W.weak_poset(side = "left")
                True

            As a bonus feature, one can create the left-right weak
            poset::

                sage: W = WeylGroup(["A",2])
                sage: P = W.weak_poset(side = "twosided")
                sage: P.show()
                sage: len(P.hasse_diagram().edges())
                8

            This is the transitive closure of the union of left and
            right order. In this poset, `u` is smaller than `v` if
            some reduced word of `u` is a factor of some reduced word
            of `v`. Note that this is not a lattice::

                sage: P.is_lattice()
                False

            By default, the elements of `P` are aware of that they
            belong to `P`::

                sage: P.an_element().parent()
                Finite poset containing 6 elements

            If instead one wants the elements to be plain elements of
            the Coxeter group, one can use the ``facade`` option::

                sage: P = W.weak_poset(facade = True)
                sage: P.an_element().parent()
                Weyl Group of type ['A', 2] (as a matrix group acting on the ambient space)

            .. see also:: :func:`Poset` for more on posets and facade posets.

            TESTS::

                sage: [len(WeylGroup(["A", n]).weak_poset(side = "right").cover_relations()) for n in [1,2,3]]
                [1, 6, 36]
                sage: [len(WeylGroup(["A", n]).weak_poset(side = "left" ).cover_relations()) for n in [1,2,3]]
                [1, 6, 36]

            .. todo::

                - Use the symmetric group in the examples (for nicer
                  output), and print the edges for a stronger test.
                - The constructed poset should be lazy, in order to
                  handle large / infinite Coxeter groups.
            """
            from sage.combinat.posets.posets import Poset
            from sage.combinat.posets.lattices import LatticePoset
            if side == "twosided":
                covers = tuple([u, v] for u in self for v in u.upper_covers(side="left")+u.upper_covers(side="right") )
                return Poset((self, covers), cover_relations = True, facade = facade)
            else:
                covers = tuple([u, v] for u in self for v in u.upper_covers(side=side) )
                return LatticePoset((self, covers), cover_relations = True, facade = facade)

        weak_lattice = weak_poset

    class ElementMethods:

        @cached_in_parent_method
        def bruhat_upper_covers(self):
            r"""
            Returns all the elements that cover ``self`` in Bruhat order.

            EXAMPLES::

                sage: W = WeylGroup(["A",4])
                sage: w = W.from_reduced_word([3,2])
                sage: print([v.reduced_word() for v in w.bruhat_upper_covers()])
                [[4, 3, 2], [3, 4, 2], [2, 3, 2], [3, 1, 2], [3, 2, 1]]

                sage: W = WeylGroup(["B",6])
                sage: w = W.from_reduced_word([1,2,1,4,5])
                sage: C = w.bruhat_upper_covers()
                sage: len(C)
                9
                sage: print([v.reduced_word() for v in C])
                [[6, 4, 5, 1, 2, 1], [4, 5, 6, 1, 2, 1], [3, 4, 5, 1, 2, 1], [2, 3, 4, 5, 1, 2],
                [1, 2, 3, 4, 5, 1], [4, 5, 4, 1, 2, 1], [4, 5, 3, 1, 2, 1], [4, 5, 2, 3, 1, 2],
                [4, 5, 1, 2, 3, 1]]
                sage: ww = W.from_reduced_word([5,6,5])
                sage: CC = ww.bruhat_upper_covers()
                sage: print([v.reduced_word() for v in CC])
                [[6, 5, 6, 5], [4, 5, 6, 5], [5, 6, 4, 5], [5, 6, 5, 4], [5, 6, 5, 3], [5, 6, 5, 2],
                [5, 6, 5, 1]]

            Recursive algorithm: write `w` for ``self``. If `i` is a
            non-descent of `w`, then the covers of `w` are exactly
            `\{ws_i, u_1s_i, u_2s_i,..., u_js_i\}`, where the `u_k`
            are those covers of `ws_i` that have a descent at `i`.
            """

            i = self.first_descent(positive=True)
            if i is not None:
                wsi = self.apply_simple_reflection(i)
                return [u.apply_simple_reflection(i) for u in wsi.bruhat_upper_covers() if u.has_descent(i)] + [wsi]
            else:
                return []

        def coxeter_knuth_neighbor(self, w):
            r"""
            Return the Coxeter-Knuth (oriented) neighbors of the reduced word `w` of ``self``.

            INPUT:

            - ``w`` -- reduced word of ``self``

            The Coxeter-Knuth relations are given by `a a+1 a \sim a+1 a a+1`, `abc \sim acb`
            if `b<a<c` and `abc \sim bac` if `a<c<b`. This method returns all neighbors of
            ``w`` under the Coxeter-Knuth relations oriented from left to right.

            EXAMPLES::

                sage: W = WeylGroup(['A',4], prefix='s')
                sage: word = [1,2,1,3,2]
                sage: w = W.from_reduced_word(word)
                sage: w.coxeter_knuth_neighbor(word)
                {(1, 2, 3, 1, 2), (2, 1, 2, 3, 2)}

                sage: word = [1,2,1,3,2,4,3]
                sage: w = W.from_reduced_word(word)
                sage: w.coxeter_knuth_neighbor(word)
                {(1, 2, 1, 3, 4, 2, 3), (1, 2, 3, 1, 2, 4, 3), (2, 1, 2, 3, 2, 4, 3)}

            TESTS::

                sage: W = WeylGroup(['B',4], prefix='s')
                sage: word = [1,2]
                sage: w = W.from_reduced_word(word)
                sage: w.coxeter_knuth_neighbor(word)
                Traceback (most recent call last):
                ...
                NotImplementedError: This has only been implemented in finite type A so far!
            """
            C = self.parent().cartan_type()
            if not C[0] == 'A':
                raise NotImplementedError("This has only been implemented in finite type A so far!")
            d = []
            for i in range(2,len(w)):
                v = [j for j in w]
                if w[i-2] == w[i]:
                    if w[i] == w[i-1] - 1:
                        v[i-2] = w[i-1]
                        v[i] = w[i-1]
                        v[i-1] = w[i]
                        d += [tuple(v)]
                elif w[i-1]<w[i-2] and w[i-2]<w[i]:
                    v[i] = w[i-1]
                    v[i-1] = w[i]
                    d += [tuple(v)]
                elif w[i-2]<w[i] and w[i]<w[i-1]:
                    v[i-2] = w[i-1]
                    v[i-1] = w[i-2]
                    d += [tuple(v)]
            return set(d)

        def coxeter_knuth_graph(self):
            r"""
            Return the Coxeter-Knuth graph of type `A`.

            The Coxeter-Knuth graph of type `A` is generated by the Coxeter-Knuth relations which are
            given by `a a+1 a \sim a+1 a a+1`, `abc \sim acb` if `b<a<c` and `abc \sim bac` if `a<c<b`.

            EXAMPLES::

                sage: W = WeylGroup(['A',4], prefix='s')
                sage: w = W.from_reduced_word([1,2,1,3,2])
                sage: D = w.coxeter_knuth_graph()
                sage: D.vertices()
                [(1, 2, 1, 3, 2),
                (1, 2, 3, 1, 2),
                (2, 1, 2, 3, 2),
                (2, 1, 3, 2, 3),
                (2, 3, 1, 2, 3)]
                sage: D.edges()
                [((1, 2, 1, 3, 2), (1, 2, 3, 1, 2), None),
                ((1, 2, 1, 3, 2), (2, 1, 2, 3, 2), None),
                ((2, 1, 2, 3, 2), (2, 1, 3, 2, 3), None),
                ((2, 1, 3, 2, 3), (2, 3, 1, 2, 3), None)]

                sage: w = W.from_reduced_word([1,3])
                sage: D = w.coxeter_knuth_graph()
                sage: D.vertices()
                [(1, 3), (3, 1)]
                sage: D.edges()
                []

            TESTS::

                sage: W = WeylGroup(['B',4], prefix='s')
                sage: w = W.from_reduced_word([1,2])
                sage: w.coxeter_knuth_graph()
                Traceback (most recent call last):
                ...
                NotImplementedError: This has only been implemented in finite type A so far!
            """
            from sage.graphs.all import Graph
            R = [tuple(v) for v in self.reduced_words()]
            G = Graph()
            G.add_vertices(R)
            G.add_edges([v,vp] for v in R for vp in self.coxeter_knuth_neighbor(v))
            return G<|MERGE_RESOLUTION|>--- conflicted
+++ resolved
@@ -25,11 +25,7 @@
         sage: FiniteCoxeterGroups().super_categories()
         [Category of coxeter groups,
          Category of finite groups,
-<<<<<<< HEAD
-         Category of finite enumerated sets]
-=======
          Category of finite finitely generated semigroups]
->>>>>>> ef01ef02
 
         sage: G = FiniteCoxeterGroups().example()
         sage: G.cayley_graph(side = "right").plot()
