--- conflicted
+++ resolved
@@ -39,11 +39,7 @@
 ## import matrix_integer_sparse
 
 import matrix_rational_dense
-<<<<<<< HEAD
-##import matrix_rational_sparse
-=======
 import matrix_rational_sparse
->>>>>>> 2e0df62f
 
 ## import matrix_cyclo_dense
 ## import matrix_cyclo_sparse
@@ -428,11 +424,7 @@
             return matrix_generic_dense.Matrix_generic_dense
 
         else:
-<<<<<<< HEAD
-            if sage.rings.integer_mod_ring.is_IntegerModRing(R) and R.order() < matrix_modn_dense.MAX_MODULUS:
-=======
             if sage.rings.integer_mod_ring.is_IntegerModRing(R) and R.order() < matrix_modn_sparse.MAX_MODULUS:
->>>>>>> 2e0df62f
                 return matrix_modn_sparse.Matrix_modn_sparse
             # the default
             elif sage.rings.rational_field.is_RationalField(R):
