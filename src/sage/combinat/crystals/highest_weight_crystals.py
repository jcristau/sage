r"""
Highest weight crystals
"""

#*****************************************************************************
#       Copyright (C) 2009   Anne Schilling <anne at math.ucdavis.edu>
#
#  Distributed under the terms of the GNU General Public License (GPL)
#
#    This code is distributed in the hope that it will be useful,
#    but WITHOUT ANY WARRANTY; without even the implied warranty of
#    MERCHANTABILITY or FITNESS FOR A PARTICULAR PURPOSE.  See the GNU
#    General Public License for more details.
#
#  The full text of the GPL is available at:
#
#                  http://www.gnu.org/licenses/
#****************************************************************************

from sage.categories.classical_crystals import ClassicalCrystals
from sage.structure.parent import Parent
from sage.combinat.partition import Partition
from sage.combinat.crystals.letters import CrystalOfLetters
from sage.combinat.crystals.tensor_product import TensorProductOfCrystals, \
    TensorProductOfRegularCrystalsElement

from sage.combinat.crystals.tensor_product import CrystalOfTableaux
from sage.combinat.crystals.alcove_path import CrystalOfAlcovePaths
from sage.combinat.crystals.littelmann_path import CrystalOfLSPaths
from sage.combinat.crystals.generalized_young_walls import CrystalOfGeneralizedYoungWalls
from sage.combinat.crystals.monomial_crystals import CrystalOfNakajimaMonomials

def HighestWeightCrystal(dominant_weight, model=None):
    r"""
    Return the highest weight crystal of highest weight ``dominant_weight``
    of the given ``model``.

    INPUT:

    - ``dominant_weight`` -- a dominant weight
    - ``model`` -- (optional) if not specified, then we have the following
      default models:

      * types `A_n, B_n, C_n, D_n, G_2` - :class:`tableaux
        <sage.combinat.crystals.tensor_product.CrystalOfTableaux>`
      * types `E_{6,7}` - :class:`type E finite dimensional crystal
        <FiniteDimensionalHighestWeightCrystal_TypeE>`
      * all other types - :class:`LS paths
        <sage.combinat.crystals.littelmann_path.CrystalOfLSPaths>`

      otherwise can be one of the following:

      * ``'Tableaux'`` - :class:`KN tableaux
        <sage.combinat.crystals.tensor_product.CrystalOfTableaux>`
      * ``'TypeE'`` - :class:`type E finite dimensional crystal
        <FiniteDimensionalHighestWeightCrystal_TypeE>`
      * ``'NakajimaMonomials'`` - :class:`Nakajima monomials
        <sage.combinat.crystals.monomial_crystals.CrystalOfNakajimaMonomials>`
      * ``'LSPaths'`` - :class:`LS paths
        <sage.combinat.crystals.littelmann_path.CrystalOfLSPaths>`
      * ``'AlcovePaths'`` - :class:`alcove paths
        <sage.combinat.crystals.alcove_path.CrystalOfAlcovePaths>`
      * ``'GeneralizedYoungWalls'`` - :class:`generalized Young walls
        <sage.combinat.crystals.generalized_young_walls.CrystalOfGeneralizedYoungWalls>`

    EXAMPLES::

        sage: La = RootSystem(['A',2]).weight_lattice().fundamental_weights()
        sage: wt = La[1] + La[2]
        sage: crystals.HighestWeight(wt)
        The crystal of tableaux of type ['A', 2] and shape(s) [[2, 1]]

        sage: La = RootSystem(['C',2]).weight_lattice().fundamental_weights()
        sage: wt = 5*La[1] + La[2]
        sage: crystals.HighestWeight(wt)
        The crystal of tableaux of type ['C', 2] and shape(s) [[6, 1]]

    Some type `E` examples::

        sage: C = CartanType(['E',6])
        sage: La = C.root_system().weight_lattice().fundamental_weights()
        sage: T = crystals.HighestWeight(La[1])
        sage: T.cardinality()
        27
        sage: T = crystals.HighestWeight(La[6])
        sage: T.cardinality()
        27
        sage: T = crystals.HighestWeight(La[2])
        sage: T.cardinality()
        78
        sage: T = crystals.HighestWeight(La[4])
        sage: T.cardinality()
        2925
        sage: T = crystals.HighestWeight(La[3])
        sage: T.cardinality()
        351
        sage: T = crystals.HighestWeight(La[5])
        sage: T.cardinality()
        351

        sage: C = CartanType(['E',7])
        sage: La = C.root_system().weight_lattice().fundamental_weights()
        sage: T = crystals.HighestWeight(La[1])
        sage: T.cardinality()
        133
        sage: T = crystals.HighestWeight(La[2])
        sage: T.cardinality()
        912
        sage: T = crystals.HighestWeight(La[3])
        sage: T.cardinality()
        8645
        sage: T = crystals.HighestWeight(La[4])
        sage: T.cardinality()
        365750
        sage: T = crystals.HighestWeight(La[5])
        sage: T.cardinality()
        27664
        sage: T = crystals.HighestWeight(La[6])
        sage: T.cardinality()
        1539
        sage: T = crystals.HighestWeight(La[7])
        sage: T.cardinality()
        56

    An example with an affine type::

        sage: C = CartanType(['C',2,1])
        sage: La = C.root_system().weight_lattice().fundamental_weights()
        sage: T = crystals.HighestWeight(La[1])
<<<<<<< HEAD
        sage: [p for p in T.subcrystal(max_depth=3)]
        [(Lambda[1],), (Lambda[0] - Lambda[1] + Lambda[2],),
         (-Lambda[0] + Lambda[1] + Lambda[2] - delta,),
         (Lambda[0] + Lambda[1] - Lambda[2],),
         (-Lambda[0] + 3*Lambda[1] - Lambda[2] - delta,),
         (2*Lambda[0] - Lambda[1],),
         (-Lambda[1] + 2*Lambda[2] - delta,)]
=======
        sage: sorted(T.subcrystal(max_depth=3), key=str)
        [(-Lambda[0] + 3*Lambda[1] - Lambda[2] - delta,),
         (-Lambda[0] + Lambda[1] + Lambda[2] - delta,),
         (-Lambda[1] + 2*Lambda[2] - delta,),
         (2*Lambda[0] - Lambda[1],),
         (Lambda[0] + Lambda[1] - Lambda[2],),
         (Lambda[0] - Lambda[1] + Lambda[2],),
         (Lambda[1],)]
>>>>>>> 8120e16b

    Using the various models::

        sage: La = RootSystem(['F',4]).weight_lattice().fundamental_weights()
        sage: wt = La[1] + La[4]
        sage: crystals.HighestWeight(wt)
        The crystal of LS paths of type ['F', 4] and weight Lambda[1] + Lambda[4]
        sage: crystals.HighestWeight(wt, model='NakajimaMonomials')
        Highest weight crystal of modified Nakajima monomials of
         Cartan type ['F', 4] and highest weight Lambda[1] + Lambda[4].
        sage: crystals.HighestWeight(wt, model='AlcovePaths')
        Highest weight crystal of alcove paths of type ['F', 4] and weight Lambda[1] + Lambda[4]
    """
    cartan_type = dominant_weight.parent().cartan_type()
    if model is None:
        if cartan_type.is_finite():
            if cartan_type.type() == 'E':
                model = 'TypeE'
            elif cartan_type.type() in ['A','B','C','D','G']:
                model = 'Tableaux'
            else:
                model = 'LSPaths'
        else:
            model = 'LSPaths'

    if model == 'Tableaux':
        sh = sum([[i]*c for i,c in dominant_weight], [])
        sh = Partition(reversed(sh))
        return CrystalOfTableaux(cartan_type, shape=sh.conjugate())

    if model == 'TypeE':
        if not cartan_type.is_finite() or cartan_type.type() != 'E':
            raise ValueError("only for finite type E")
        if cartan_type.rank() == 6:
            return FiniteDimensionalHighestWeightCrystal_TypeE6(dominant_weight)
        elif cartan_type.rank() == 7:
            return FiniteDimensionalHighestWeightCrystal_TypeE7(dominant_weight)
        raise NotImplementedError

    if model == 'NakajimaMonomials':
        # Make sure it's in the weight lattice
        P = dominant_weight.parent().root_system.weight_lattice()
        wt = P.sum_of_terms((i, c) for i,c in dominant_weight)
        return CrystalOfNakajimaMonomials(cartan_type, wt)

    if model == 'LSPaths':
        # Make sure it's in the (extended) weight space
        if cartan_type.is_affine():
            P = dominant_weight.parent().root_system.weight_space(extended=True)
        else:
            P = dominant_weight.parent().root_system.weight_space()
        wt = P.sum_of_terms((i, c) for i,c in dominant_weight)
        return CrystalOfLSPaths(wt)

    if model == 'AlcovePaths':
        # Make sure it's in the weight space
        P = dominant_weight.parent().root_system.weight_space()
        wt = P.sum_of_terms((i, c) for i,c in dominant_weight)
        return CrystalOfAlcovePaths(wt, highest_weight_crystal=True)

    if model == 'GeneralizedYoungWalls':
        if not cartan_type.is_affine():
            raise ValueError("only for affine types")
        if cartan_type.type() != 'A':
            raise NotImplementedError("only for affine type A")
        # Make sure it's in the weight lattice
        P = dominant_weight.parent().root_system.weight_space()
        wt = P.sum_of_terms((i, c) for i,c in dominant_weight)
        return CrystalOfGeneralizedYoungWalls(cartan_type.rank(), wt)

    raise ValueError("invalid model")

class FiniteDimensionalHighestWeightCrystal_TypeE(TensorProductOfCrystals):
    """
    Commonalities for all finite dimensional type `E` highest weight crystals.

    Subclasses should setup an attribute column_crystal in their
    ``__init__`` method before calling the ``__init__`` method of this class.
    """
    def __init__(self, dominant_weight):
        """
        EXAMPLES::

            sage: C = CartanType(['E',6])
            sage: La = C.root_system().weight_lattice().fundamental_weights()
            sage: T = crystals.HighestWeight(2*La[2])
            sage: T.cartan_type()
            ['E', 6]
            sage: T.module_generators
            [[[(2, -1), (1,)], [(2, -1), (1,)]]]
            sage: T.cardinality()
            2430
            sage: T = crystals.HighestWeight(La[2])
            sage: T.cardinality()
            78
        """
        self._cartan_type = dominant_weight.parent().cartan_type()
        self._highest_weight = dominant_weight
        assert dominant_weight.is_dominant()
        self.rename()
        Parent.__init__(self, category = ClassicalCrystals())
        self.module_generators = [self.module_generator()]

    def _repr_(self):
        """
        Return a string representation of ``self``.

        EXAMPLES::

            sage: C = CartanType(['E',6])
            sage: La =C.root_system().weight_lattice().fundamental_weights()
            sage: crystals.HighestWeight(2*La[2])
            Finite dimensional highest weight crystal of type ['E', 6] and highest weight 2*Lambda[2]
        """
        return "Finite dimensional highest weight crystal of type {} and highest weight {}".format(
                self._cartan_type, self._highest_weight)

    Element = TensorProductOfRegularCrystalsElement

    def module_generator(self):
        """
        This yields the module generator (or highest weight element) of the classical
        crystal of given dominant weight in self.

        EXAMPLES::

            sage: C=CartanType(['E',6])
            sage: La=C.root_system().weight_lattice().fundamental_weights()
            sage: T = crystals.HighestWeight(La[2])
            sage: T.module_generator()
            [[(2, -1), (1,)]]
            sage: T = crystals.HighestWeight(0*La[2])
            sage: T.module_generator()
            []

            sage: C=CartanType(['E',7])
            sage: La=C.root_system().weight_lattice().fundamental_weights()
            sage: T = crystals.HighestWeight(La[1])
            sage: T.module_generator()
            [[(-7, 1), (7,)]]
        """
        dominant_weight = self._highest_weight
        tensor = sum(( [self.column_crystal[i]]*dominant_weight.coefficient(i) for i in dominant_weight.support()), [])
        return self._element_constructor_(*[B.module_generators[0] for B in tensor])

class FiniteDimensionalHighestWeightCrystal_TypeE6(FiniteDimensionalHighestWeightCrystal_TypeE):
    r"""
    Class of finite dimensional highest weight crystals of type `E_6`.

    EXAMPLES::

        sage: C=CartanType(['E',6])
        sage: La=C.root_system().weight_lattice().fundamental_weights()
        sage: T = crystals.HighestWeight(La[2]); T
        Finite dimensional highest weight crystal of type ['E', 6] and highest weight Lambda[2]
        sage: B1 = T.column_crystal[1]; B1
        The crystal of letters for type ['E', 6]
        sage: B6 = T.column_crystal[6]; B6
        The crystal of letters for type ['E', 6] (dual)
        sage: t = T(B6([-1]),B1([-1,3])); t
        [(-1,), (-1, 3)]
        sage: [t.epsilon(i) for i in T.index_set()]
        [2, 0, 0, 0, 0, 0]
        sage: [t.phi(i) for i in T.index_set()]
        [0, 0, 1, 0, 0, 0]
        sage: TestSuite(t).run()
    """

    def __init__(self, dominant_weight):
        """
        EXAMPLES::

            sage: C=CartanType(['E',6])
            sage: La=C.root_system().weight_lattice().fundamental_weights()
            sage: p2=2*La[2]
            sage: p1=La[2]
            sage: p0=0*La[2]
            sage: T = crystals.HighestWeight(0*La[2])
            sage: T.cardinality()
            1
            sage: T = crystals.HighestWeight(La[2])
            sage: T.cardinality()
            78
            sage: T = crystals.HighestWeight(2*La[2])
            sage: T.cardinality()
            2430
        """
        B1 = CrystalOfLetters(['E',6])
        B6 = CrystalOfLetters(['E',6], dual = True)
        self.column_crystal = {1 : B1, 6 : B6,
                               4 : TensorProductOfCrystals(B1,B1,B1,generators=[[B1([-3,4]),B1([-1,3]),B1([1])]]),
                               3 : TensorProductOfCrystals(B1,B1,generators=[[B1([-1,3]),B1([1])]]),
                               5 : TensorProductOfCrystals(B6,B6,generators=[[B6([5,-6]),B6([6])]]),
                               2 : TensorProductOfCrystals(B6,B1,generators=[[B6([2,-1]),B1([1])]])}
        FiniteDimensionalHighestWeightCrystal_TypeE.__init__(self, dominant_weight)


class FiniteDimensionalHighestWeightCrystal_TypeE7(FiniteDimensionalHighestWeightCrystal_TypeE):
    r"""
    Class of finite dimensional highest weight crystals of type `E_7`.

    EXAMPLES::

        sage: C=CartanType(['E',7])
        sage: La=C.root_system().weight_lattice().fundamental_weights()
        sage: T = crystals.HighestWeight(La[1])
        sage: T.cardinality()
        133
        sage: B7 = T.column_crystal[7]; B7
        The crystal of letters for type ['E', 7]
        sage: t = T(B7([-5, 6]), B7([-2, 3])); t
        [(-5, 6), (-2, 3)]
        sage: [t.epsilon(i) for i in T.index_set()]
        [0, 1, 0, 0, 1, 0, 0]
        sage: [t.phi(i) for i in T.index_set()]
        [0, 0, 1, 0, 0, 1, 0]
        sage: TestSuite(t).run()
    """

    def __init__(self, dominant_weight):
        """
        EXAMPLES::

            sage: C=CartanType(['E',7])
            sage: La=C.root_system().weight_lattice().fundamental_weights()
            sage: T = crystals.HighestWeight(0*La[1])
            sage: T.cardinality()
            1
            sage: T = crystals.HighestWeight(La[1])
            sage: T.cardinality()
            133
            sage: T = crystals.HighestWeight(2*La[1])
            sage: T.cardinality()
            7371
        """
        B = CrystalOfLetters(['E',7])
        self.column_crystal = {7 : B,
                               1 : TensorProductOfCrystals(B,B,generators=[[B([-7,1]),B([7])]]),
                               2 : TensorProductOfCrystals(B,B,B,generators=[[B([-1,2]),B([-7,1]),B([7])]]),
                               3 : TensorProductOfCrystals(B,B,B,B,generators=[[B([-2,3]),B([-1,2]),B([-7,1]),B([7])]]),
                               4 : TensorProductOfCrystals(B,B,B,B,generators=[[B([-5,4]),B([-6,5]),B([-7,6]),B([7])]]),
                               5 : TensorProductOfCrystals(B,B,B,generators=[[B([-6,5]),B([-7,6]),B([7])]]),
                               6 : TensorProductOfCrystals(B,B,generators=[[B([-7,6]),B([7])]])}
        FiniteDimensionalHighestWeightCrystal_TypeE.__init__(self, dominant_weight)
<|MERGE_RESOLUTION|>--- conflicted
+++ resolved
@@ -127,15 +127,6 @@
         sage: C = CartanType(['C',2,1])
         sage: La = C.root_system().weight_lattice().fundamental_weights()
         sage: T = crystals.HighestWeight(La[1])
-<<<<<<< HEAD
-        sage: [p for p in T.subcrystal(max_depth=3)]
-        [(Lambda[1],), (Lambda[0] - Lambda[1] + Lambda[2],),
-         (-Lambda[0] + Lambda[1] + Lambda[2] - delta,),
-         (Lambda[0] + Lambda[1] - Lambda[2],),
-         (-Lambda[0] + 3*Lambda[1] - Lambda[2] - delta,),
-         (2*Lambda[0] - Lambda[1],),
-         (-Lambda[1] + 2*Lambda[2] - delta,)]
-=======
         sage: sorted(T.subcrystal(max_depth=3), key=str)
         [(-Lambda[0] + 3*Lambda[1] - Lambda[2] - delta,),
          (-Lambda[0] + Lambda[1] + Lambda[2] - delta,),
@@ -144,7 +135,6 @@
          (Lambda[0] + Lambda[1] - Lambda[2],),
          (Lambda[0] - Lambda[1] + Lambda[2],),
          (Lambda[1],)]
->>>>>>> 8120e16b
 
     Using the various models::
 
@@ -388,4 +378,4 @@
                                4 : TensorProductOfCrystals(B,B,B,B,generators=[[B([-5,4]),B([-6,5]),B([-7,6]),B([7])]]),
                                5 : TensorProductOfCrystals(B,B,B,generators=[[B([-6,5]),B([-7,6]),B([7])]]),
                                6 : TensorProductOfCrystals(B,B,generators=[[B([-7,6]),B([7])]])}
-        FiniteDimensionalHighestWeightCrystal_TypeE.__init__(self, dominant_weight)
+        FiniteDimensionalHighestWeightCrystal_TypeE.__init__(self, dominant_weight)