--- conflicted
+++ resolved
@@ -47,15 +47,6 @@
 
 def Subsets(s, k=None, submultiset=False):
     """
-<<<<<<< HEAD
-    Returns the combinatorial class of the subsets of the finite set ``s``. The
-    set can be given as a list, Set or any iterable convertible to a set. It can
-    alternatively be given a non-negative integer `n` which encode the set
-    `\{1,2,\dots,n\}` (i.e. the Sage ``range(1,s+1)``).
-
-    A second optional parameter ``k`` can be given. In this case, Subsets
-    returns the combinatorial class of subsets of ``s`` of size ``k``.
-=======
     Return the combinatorial class of the subsets of the finite set
     ``s``. The set can be given as a list, Set or any iterable
     convertible to a set. Alternatively, a non-negative integer `n`
@@ -75,7 +66,6 @@
         ``{10, 4, 5, 6, 7}`` on my system.)
         See :class:`SubsetsSorted` for a similar class which
         returns the subsets as sorted tuples.
->>>>>>> fdd8b236
 
     Finally the option ``submultiset`` allows one to deal with sets with
     repeated elements, usually called multisets. The method then
@@ -306,11 +296,7 @@
             sage: repr(Subsets([1,2,3])) #indirect doctest
             'Subsets of {1, 2, 3}'
         """
-<<<<<<< HEAD
         return "Subsets of {}".format(self._s)
-=======
-        return "Subsets of {}".format(self.s)
->>>>>>> fdd8b236
 
     def __contains__(self, value):
         """
@@ -326,24 +312,13 @@
             sage: 2 in S
             False
         """
-<<<<<<< HEAD
         if value not in Sets():
             return False
         return all(v in self._s for v in value)
-=======
-        try:
-            value = Set(value)
-        except TypeError:
-            return False
-        for v in value:
-            if not v in self.s:
-                return False
-        return True
->>>>>>> fdd8b236
 
     def cardinality(self):
         r"""
-        Returns the number of subsets of the set ``s``.
+        Return the number of subsets of the set ``s``.
 
         This is given by `2^{|s|}`.
 
@@ -402,20 +377,11 @@
             [{}, {1}, {2}, {3}, {1, 2}, {1, 3}, {2, 3}, {1, 2, 3}]
 
         """
-<<<<<<< HEAD
         k = ZZ_0
         while k <= self._s.cardinality():
             for ss in Subsets_sk(self._s, k)._fast_iterator():
                 yield self.element_class(ss)
             k += 1
-=======
-        lset = __builtin__.list(self.s)
-        #We use the iterator for the subwords of range(len(self.s))
-        ind_set = lambda index_list: Set([lset[i] for i in index_list])
-        it = itertools.imap(ind_set, subword.Subwords_w(range(len(lset))))
-        for sub in it:
-            yield sub
->>>>>>> fdd8b236
 
     def random_element(self):
         """
@@ -503,15 +469,9 @@
                 bin = binomial(n,k)
             return self.element_class([self._s.unrank(i) for i in choose_nk.from_rank(r, n, k)])
 
-<<<<<<< HEAD
     def __call__(self, el):
         r"""
         Workaround for returning non elements.
-=======
-    def _an_element_(self):
-        """
-        Return an example of subset.
->>>>>>> fdd8b236
 
         See the extensive documentation in
         :meth:`sage.sets.finite_enumerated_set.FiniteEnumeratedSet.__call__`.
@@ -889,23 +849,7 @@
     EXAMPLES::
 
         sage: S = Subsets([1,2,2,3], submultiset=True)
-<<<<<<< HEAD
         sage: S.cardinality()
-=======
-        sage: S._s
-        [1, 2, 2, 3]
-
-    The positions of the unique elements in ``s`` are stored in::
-
-        sage: S._indices
-        [0, 1, 3]
-
-    and their multiplicities in::
-
-        sage: S._multiplicities
-        [1, 2, 1]
-        sage: Subsets([1,2,3,3], submultiset=True).cardinality()
->>>>>>> fdd8b236
         12
         sage: S.list()
         [[],
@@ -1287,13 +1231,9 @@
             [[1, 2], [1, 3], [2, 2], [2, 3]]
         """
         from sage.combinat.integer_vector import IntegerVectors
-<<<<<<< HEAD
         elts = self._d.keys()
         for iv in IntegerVectors(self._k, len(self._d), outer=self._d.values()):
             yield sum([[elts[i]] * iv[i] for i in range(len(iv))], [])
-=======
-        for iv in IntegerVectors(self._k, len(self._indices), outer=self._multiplicities):
-            yield sum([ [self._s[self._indices[i]]]*iv[i] for i in range(len(iv))], [])
 
 class SubsetsSorted(Subsets_s):
     """
@@ -1395,4 +1335,3 @@
             [(), (0,), (1,), (2,), (0, 1), (0, 2), (1, 2), (0, 1, 2)]
         """
         return tuple(sorted(Set(x)))
->>>>>>> fdd8b236
